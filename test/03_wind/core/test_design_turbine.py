# from reskit import TEST_DATA
from reskit.wind.core.design_turbine import onshore_turbine_from_avg_wind_speed
import numpy as np
import pandas as pd


def test_onshore_turbine_from_avg_wind_speed():
    output = onshore_turbine_from_avg_wind_speed(11)
    assert isinstance(output, dict)
    assert np.isclose(output["capacity"], 5483.067776983042)
    assert np.isclose(output["hub_height"], 88.0)
    assert np.isclose(output["rotor_diam"], 136)
    assert np.isclose(output["specific_power"], 377.44694637315786)

    output = onshore_turbine_from_avg_wind_speed(2)
<<<<<<< HEAD
    assert np.isclose(output['capacity'], 2614.8103974358564)
    assert np.isclose(output['hub_height'], 200)
    assert np.isclose(output['rotor_diam'], 136)
    assert np.isclose(output['specific_power'], 180)

    output = onshore_turbine_from_avg_wind_speed(2, max_hub_height=199)
    assert np.isclose(output['capacity'], 2614.8103974358564)
    assert np.isclose(output['hub_height'], 199)
    assert np.isclose(output['rotor_diam'], 136)
    assert np.isclose(output['specific_power'], 180)
=======
    assert np.isclose(output["capacity"], 2614.8103974358564)
    assert np.isclose(output["hub_height"], 335.2328677954964)
    assert np.isclose(output["rotor_diam"], 136)
    assert np.isclose(output["specific_power"], 180)
>>>>>>> 7e31aef7

    output = onshore_turbine_from_avg_wind_speed(4, constant_rotor_diam=False)
    assert np.isclose(output["capacity"], 4200)
    assert np.isclose(output["hub_height"], 186.01221649255768)
    assert np.isclose(output["rotor_diam"], 156.22991526535841)
    assert np.isclose(output["specific_power"], 219.09426750262875)

    output = onshore_turbine_from_avg_wind_speed(
        [3, 4, 5, 6], constant_rotor_diam=False
    )
    assert isinstance(output, pd.DataFrame)
    assert np.isclose(output.capacity.mean(), 4200.000000)
    assert np.isclose(output.hub_height.mean(), 177.304384)
    assert np.isclose(output.rotor_diam.mean(), 153.062676)
    assert np.isclose(output.specific_power.mean(), 231.569929)

    # test some custom baseline turbine parameters
    output = onshore_turbine_from_avg_wind_speed(
        4.7, base_capacity=4750, base_hub_height=145
    )
    assert np.isclose(output["capacity"], 3925.5608093815567)
    assert np.isclose(output["hub_height"], 195.98029637154556)
    assert np.isclose(output["rotor_diam"], 136)
    assert np.isclose(output["specific_power"], 270.230279939834)<|MERGE_RESOLUTION|>--- conflicted
+++ resolved
@@ -13,7 +13,6 @@
     assert np.isclose(output["specific_power"], 377.44694637315786)
 
     output = onshore_turbine_from_avg_wind_speed(2)
-<<<<<<< HEAD
     assert np.isclose(output['capacity'], 2614.8103974358564)
     assert np.isclose(output['hub_height'], 200)
     assert np.isclose(output['rotor_diam'], 136)
@@ -24,12 +23,6 @@
     assert np.isclose(output['hub_height'], 199)
     assert np.isclose(output['rotor_diam'], 136)
     assert np.isclose(output['specific_power'], 180)
-=======
-    assert np.isclose(output["capacity"], 2614.8103974358564)
-    assert np.isclose(output["hub_height"], 335.2328677954964)
-    assert np.isclose(output["rotor_diam"], 136)
-    assert np.isclose(output["specific_power"], 180)
->>>>>>> 7e31aef7
 
     output = onshore_turbine_from_avg_wind_speed(4, constant_rotor_diam=False)
     assert np.isclose(output["capacity"], 4200)
