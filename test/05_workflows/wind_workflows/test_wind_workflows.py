--- conflicted
+++ resolved
@@ -1,14 +1,9 @@
 from reskit.wind.workflows.workflows import (
     onshore_wind_merra_ryberg2019_europe,
     offshore_wind_merra_caglayan2019,
-<<<<<<< HEAD
-    offshore_wind_era5_unvalidated,
-    onshore_wind_era5_unvalidated)
-=======
     wind_era5_PenaSanchezDunkelWinklerEtAl2025,
     wind_config,
 )
->>>>>>> b659b052
 from reskit import TEST_DATA
 import pytest
 import numpy as np
@@ -82,14 +77,8 @@
     assert np.isclose(gen.capacity_factor.std(), 0.29063037)
 
 
-<<<<<<< HEAD
-def test_offshore_wind_era5(pt_wind_placements):
-    # placements, era5_path, output_netcdf_path=None, output_variables=None):
-    gen = offshore_wind_era5_unvalidated(
-=======
 def test_wind_era5_PenaSanchezDunkelWinklerEtAl2025(pt_wind_placements: pd.DataFrame):
     gen = wind_era5_PenaSanchezDunkelWinklerEtAl2025(
->>>>>>> b659b052
         placements=pt_wind_placements,
         era5_path=TEST_DATA["era5-like"],
         gwa_100m_path=TEST_DATA["gwa100-like.tif"],
@@ -117,14 +106,8 @@
     assert np.isclose(gen.capacity_factor.std(), 0.28939232)
 
 
-<<<<<<< HEAD
-def test_onshore_wind_era5(pt_wind_placements):
-    # placements, era5_path, gwa_100m_path, esa_cci_path, output_netcdf_path=None, output_variables=None):
-    gen = onshore_wind_era5_unvalidated(
-=======
 def test_wind_config(pt_wind_placements: pd.DataFrame):
     gen = wind_config(
->>>>>>> b659b052
         placements=pt_wind_placements,
         weather_path=TEST_DATA["era5-like"],
         weather_source_type="ERA5",
