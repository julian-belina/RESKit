import pandas as pd
import numpy as np
from reskit.wind import WindWorkflowManager, PowerCurve
import reskit as rk
import pytest


def test_WindWorkflowManager___init__():
    placements = pd.DataFrame()
    placements["lon"] = [
        6.083,
        6.183,
        6.083,
        6.183,
        6.083,
    ]
    placements["lat"] = [
        50.475,
        50.575,
        50.675,
        50.775,
        50.875,
    ]
    placements["hub_height"] = [
        140,
        140,
        140,
        140,
        140,
    ]
    placements["capacity"] = [2000, 3000, 4000, 5000, 6000]
    placements["rotor_diam"] = [136, 136, 136, 136, 136]

    man = WindWorkflowManager(
        placements, synthetic_power_curve_cut_out=25, synthetic_power_curve_rounding=1
    )

    assert np.isclose(man.ext.xMin, 6.083000)
    assert np.isclose(man.ext.xMax, 6.183000)
    assert np.isclose(man.ext.yMin, 50.475000)
    assert np.isclose(man.ext.yMax, 50.875000)

    assert "SPC:138,25" in man.powerCurveLibrary and isinstance(
        man.powerCurveLibrary["SPC:138,25"], PowerCurve
    )
    assert "SPC:207,25" in man.powerCurveLibrary and isinstance(
        man.powerCurveLibrary["SPC:207,25"], PowerCurve
    )
    assert "SPC:275,25" in man.powerCurveLibrary and isinstance(
        man.powerCurveLibrary["SPC:275,25"], PowerCurve
    )
    assert "SPC:344,25" in man.powerCurveLibrary and isinstance(
        man.powerCurveLibrary["SPC:344,25"], PowerCurve
    )
    assert "SPC:413,25" in man.powerCurveLibrary and isinstance(
        man.powerCurveLibrary["SPC:413,25"], PowerCurve
    )

    assert np.isclose(
        man.powerCurveLibrary["SPC:138,25"].capacity_factor.mean(), 0.5743801652892562
    )
    assert np.isclose(
        man.powerCurveLibrary["SPC:138,25"].capacity_factor.std(), 0.3267113684649957
    )

    assert (man.placements["lon"] == placements["lon"]).all()
    assert (man.placements["lat"] == placements["lat"]).all()
    assert (man.placements["hub_height"] == placements["hub_height"]).all()
    assert (man.placements["capacity"] == placements["capacity"]).all()
    assert (man.placements["rotor_diam"] == placements["rotor_diam"]).all()
    assert (
        man.placements["powerCurve"]
        == ["SPC:138,25", "SPC:207,25", "SPC:275,25", "SPC:344,25", "SPC:413,25"]
    ).all()

    return man


@pytest.fixture
def pt_WindWorkflowManager_initialized() -> WindWorkflowManager:
    return test_WindWorkflowManager___init__()


def test_WindWorkflowManager_set_roughness(pt_WindWorkflowManager_initialized):
    man = pt_WindWorkflowManager_initialized

    roughnesses = [0.1, 0.01, 0.001, 0.0001, 0.00001]
    man.set_roughness(roughnesses)
    assert (man.placements["roughness"] == roughnesses).all()


def test_WindWorkflowManager_estimate_roughness_from_land_cover(
    pt_WindWorkflowManager_initialized,
):
    man = pt_WindWorkflowManager_initialized
    man.estimate_roughness_from_land_cover(
        rk.TEST_DATA["clc-aachen_clipped.tif"], source_type="clc"
    )
    assert (man.placements["roughness"] == [0.5, 0.0005, 0.03, 0.03, 0.3]).all()


@pytest.fixture
def pt_WindWorkflowManager_loaded(
    pt_WindWorkflowManager_initialized: WindWorkflowManager,
) -> WindWorkflowManager:
    man = pt_WindWorkflowManager_initialized

    man.read(
        variables=[
            "elevated_wind_speed",
            "surface_pressure",
            "surface_air_temperature",
        ],
        source_type="ERA5",
        source=rk.TEST_DATA["era5-like"],
        set_time_index=True,
        verbose=False,
    )

    return man


def test_WindWorkflowManager_logarithmic_projection_of_wind_speeds_to_hub_height(
    pt_WindWorkflowManager_loaded,
):
    man = pt_WindWorkflowManager_loaded

    roughnesses = [0.1, 0.01, 0.001, 0.0001, 0.00001]
    man.set_roughness(roughnesses)

    man.logarithmic_projection_of_wind_speeds_to_hub_height()

    assert np.isclose(man.sim_data["elevated_wind_speed"].mean(), 8.019319426456706)
    assert np.isclose(man.sim_data["elevated_wind_speed"].std(), 2.9112541058945705)


def test_WindWorkflowManager_apply_air_density_correction_to_wind_speeds(
    pt_WindWorkflowManager_loaded,
):
    man = pt_WindWorkflowManager_loaded

    man.apply_air_density_correction_to_wind_speeds()

    assert np.isclose(man.sim_data["elevated_wind_speed"].mean(), 7.8090427455556375)
    assert np.isclose(man.sim_data["elevated_wind_speed"].std(), 2.822941278260297)


def test_WindWorkflowManager_convolute_power_curves(pt_WindWorkflowManager_initialized):
    man = pt_WindWorkflowManager_initialized
    man.convolute_power_curves(scaling=0.06, base=0.1)

    assert np.isclose(
        man.powerCurveLibrary["SPC:138,25"].capacity_factor.mean(), 0.47633148562562416
    )
    assert np.isclose(
        man.powerCurveLibrary["SPC:138,25"].capacity_factor.std(), 0.4521186399908671
    )


def test_WindWorkflowManager_simulate(pt_WindWorkflowManager_loaded):
    man = pt_WindWorkflowManager_loaded

    man.simulate()
<<<<<<< HEAD
    assert np.isclose(
        man.sim_data['capacity_factor'].mean(), 0.4845642857142858)
    assert np.isclose(
        man.sim_data['capacity_factor'].std(), 0.3275352284371056)

    # test with max_batch_size = 3
    man_batch = pt_WindWorkflowManager_loaded

    man_batch.simulate(max_batch_size=3)
    assert np.isclose(man_batch.sim_data['capacity_factor'].mean(
    ), man.sim_data['capacity_factor'].mean())
    assert np.isclose(man_batch.sim_data['capacity_factor'].std(
    ), man.sim_data['capacity_factor'].std())
=======
    assert np.isclose(man.sim_data["capacity_factor"].mean(), 0.4845866909936545)
    assert np.isclose(man.sim_data["capacity_factor"].std(), 0.32753677878391835)
>>>>>>> 7e31aef7
<|MERGE_RESOLUTION|>--- conflicted
+++ resolved
@@ -161,7 +161,6 @@
     man = pt_WindWorkflowManager_loaded
 
     man.simulate()
-<<<<<<< HEAD
     assert np.isclose(
         man.sim_data['capacity_factor'].mean(), 0.4845642857142858)
     assert np.isclose(
@@ -174,8 +173,4 @@
     assert np.isclose(man_batch.sim_data['capacity_factor'].mean(
     ), man.sim_data['capacity_factor'].mean())
     assert np.isclose(man_batch.sim_data['capacity_factor'].std(
-    ), man.sim_data['capacity_factor'].std())
-=======
-    assert np.isclose(man.sim_data["capacity_factor"].mean(), 0.4845866909936545)
-    assert np.isclose(man.sim_data["capacity_factor"].std(), 0.32753677878391835)
->>>>>>> 7e31aef7
+    ), man.sim_data['capacity_factor'].std())