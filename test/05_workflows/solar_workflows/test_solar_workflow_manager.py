import pandas as pd
import numpy as np
from reskit.solar import SolarWorkflowManager
import reskit as rk
import geokit as gk
import pytest


def print_testresults(variable):
    print("mean: ", variable[0:140, :].mean())
    print("std: ", variable[0:140, :].std())
    print("min: ", variable[0:140, :].min())
    print("max: ", variable[0:140, :].max())
<<<<<<< HEAD
    print("mean: ", variable[0:140, :].mean())
    print("std: ", variable[0:140, :].std())
    print("min: ", variable[0:140, :].min())
    print("max: ", variable[0:140, :].max())
=======
>>>>>>> 7e31aef7


def test_SolarWorkflowManager___init__() -> SolarWorkflowManager:
    # (self, placements):
    placements = pd.DataFrame()
    placements["lon"] = [
        6.083,
        6.183,
        6.083,
        6.183,
        6.083,
    ]
    placements["lat"] = [
        50.475,
        50.575,
        50.675,
        50.775,
        50.875,
    ]
    placements["capacity"] = [
        2000,
        2500,
        3000,
        3500,
        4000,
    ]
    placements["tilt"] = [
        20,
        25,
        30,
        35,
        40,
    ]
    placements["azimuth"] = [180, 180, 180, 180, 180]

    man = SolarWorkflowManager(placements)

    assert np.isclose(man.ext.xMin, 6.083000)
    assert np.isclose(man.ext.xMax, 6.183000)
    assert np.isclose(man.ext.yMin, 50.475000)
    assert np.isclose(man.ext.yMax, 50.875000)

    assert (man.placements["lon"] == placements["lon"]).all()
    assert (man.placements["lat"] == placements["lat"]).all()
    assert (man.placements["capacity"] == placements["capacity"]).all()
    assert (man.placements["tilt"] == placements["tilt"]).all()
    assert (man.placements["azimuth"] == placements["azimuth"]).all()

    return man


@pytest.fixture
def pt_SolarWorkflowManager_initialized() -> SolarWorkflowManager:
    return test_SolarWorkflowManager___init__()


def test_SolarWorkflowManager_estimate_tilt_from_latitude(
    pt_SolarWorkflowManager_initialized,
):
    # (self, convention):
    man = pt_SolarWorkflowManager_initialized

    man.estimate_tilt_from_latitude("Ryberg2020")

    assert np.isclose(
        man.placements["tilt"],
        [39.0679049, 39.1082060, 39.1484058, 39.1885045, 39.2285025],
    ).all()

    man.estimate_tilt_from_latitude("(latitude-5)**2")

    assert np.isclose(
        man.placements["tilt"],
        [2067.975625, 2077.080625, 2086.205625, 2095.350625, 2104.515625],
    ).all()


def test_SolarWorkflowManager_estimate_azimuth_from_latitude(
    pt_SolarWorkflowManager_initialized,
):
    man = pt_SolarWorkflowManager_initialized

    man.estimate_azimuth_from_latitude()

    assert np.isclose(man.placements["azimuth"], [180, 180, 180, 180, 180]).all()

    man.placements["lat"] *= -1
    man.locs = gk.LocationSet(man.placements[["lon", "lat"]].values)
    man.estimate_azimuth_from_latitude()

    assert np.isclose(man.placements["azimuth"], [0, 0, 0, 0, 0]).all()


def test_SolarWorkflowManager_apply_elevation(pt_SolarWorkflowManager_initialized):
    man = pt_SolarWorkflowManager_initialized

<<<<<<< HEAD
    # first test None case without elev attribute in placements
    man.apply_elevation(elev=None, fallback_elev=-1000)
    # must yield fallback value for all locations
    assert np.isclose(
        man.placements["elev"], [-1000, -1000.0 - 1000, -1000, -1000]
    ).all()

    # now test using the elevation from the placements dataframe
    base_elev = [90, 80, 70, 60, 50]
    man.placements["elev"] = base_elev
    man.apply_elevation(elev=None, fallback_elev=-1000)
    # the elev data must not have been altered when None and 'elev' in attribute
    assert np.isclose(man.placements["elev"], base_elev).all()

    # then test scalar value
    man.apply_elevation(elev=120, fallback_elev=-1000)
    # must yield this value for all locs
    assert np.isclose(man.placements["elev"], [120, 120, 120, 120, 120]).all()
=======
    assert np.isclose(man.placements["elev"], [120, 120, 120, 120, 120]).all()

    # not an elevation file, but still a raster
    man.apply_elevation(rk.TEST_DATA["gwa50-like.tif"])

    assert np.isclose(
        man.placements["elev"],
        [4.81529235, 4.54979848, 4.83163261, 5.10659551, 5.07869386],
    ).all()
>>>>>>> 7e31aef7

    # next test iterable as new elev
    new_elev = [100, 120, 140, 160, 2000]
<<<<<<< HEAD
    man.apply_elevation(elev=new_elev, fallback_elev=-1000)
    # must yield the same iterable
    assert np.isclose(man.placements["elev"], new_elev).all()

    # last test raster elevation
    man.apply_elevation(
        elev=rk.TEST_DATA["clc-aachen_clipped.tif"], fallback_elev=-1000
    )  # not an elevation file, but still a raster
    # must yield raster values, with fallback value for those placements outside the actual file coverage
    assert np.isclose(
        man.placements["elev"],
        # TODO these values were from rk.TEST_DATA['gwa50-like.tif'], adapt to CLC values and fallbacks depending on which are outside
        [4.81529235, 4.54979848, 4.83163261, 5.10659551, 5.07869386],
    ).all()
=======
    man.apply_elevation(new_elev)

    assert np.isclose(man.placements["elev"], new_elev).all()
>>>>>>> 7e31aef7

    return man


@pytest.fixture
def pt_SolarWorkflowManager_loaded(
    pt_SolarWorkflowManager_initialized: SolarWorkflowManager,
) -> SolarWorkflowManager:
    man = pt_SolarWorkflowManager_initialized
    man.apply_elevation([100, 120, 140, 160, 2000])

    man.read(
        variables=[
            "global_horizontal_irradiance",
            "direct_horizontal_irradiance",
            "surface_wind_speed",
            "surface_pressure",
            "surface_air_temperature",
            "surface_dew_temperature",
        ],
        source_type="ERA5",
        source=rk.TEST_DATA["era5-like"],
        set_time_index=True,
        verbose=False,
    )

    return man


def test_SolarWorkflowManager_determine_solar_position(
    pt_SolarWorkflowManager_loaded: SolarWorkflowManager,
) -> SolarWorkflowManager:
    # (self, lon_rounding=1, lat_rounding=1, elev_rounding=-2):
    man = pt_SolarWorkflowManager_loaded

    man.determine_solar_position(
        lon_rounding=1,
        lat_rounding=1,
        elev_rounding=-2,
    )

    assert man.sim_data["solar_azimuth"].shape == (140, 5)

    assert np.isclose(man.sim_data["solar_azimuth"].mean(), 181.75084452775852)
    assert np.isclose(man.sim_data["solar_azimuth"].std(), 90.18959294069582)
    assert np.isclose(man.sim_data["solar_azimuth"].min(), 23.100292572931437)
    assert np.isclose(man.sim_data["solar_azimuth"].max(), 355.8650905234781)

    assert np.isclose(man.sim_data["apparent_solar_zenith"].mean(), 108.93266465908583)
    assert np.isclose(man.sim_data["apparent_solar_zenith"].std(), 26.914599770957278)
    assert np.isclose(man.sim_data["apparent_solar_zenith"].min(), 72.98977919840057)
    assert np.isclose(man.sim_data["apparent_solar_zenith"].max(), 152.49005970814673)

    return man


@pytest.fixture
def pt_SolarWorkflowManager_solpos(
    pt_SolarWorkflowManager_loaded: SolarWorkflowManager,
) -> SolarWorkflowManager:
    man = pt_SolarWorkflowManager_loaded

    man.determine_solar_position(
        lon_rounding=1,
        lat_rounding=1,
        elev_rounding=-2,
    )

    return man


def test_SolarWorkflowManager_filter_positive_solar_elevation(
    pt_SolarWorkflowManager_solpos: SolarWorkflowManager,
) -> SolarWorkflowManager:
    # (self):
    man = pt_SolarWorkflowManager_solpos

    man.filter_positive_solar_elevation()

    print_testresults(man.sim_data["solar_azimuth"])
    print_testresults(man.sim_data["apparent_solar_zenith"])

    assert man.sim_data["solar_azimuth"].shape == (54, 5)
    assert np.isclose(man.sim_data["solar_azimuth"].mean(), 177.8281611330465)
    assert np.isclose(man.sim_data["solar_azimuth"].std(), 34.898695009531934)
    assert np.isclose(man.sim_data["solar_azimuth"].min(), 124.71102348726265)
    assert np.isclose(man.sim_data["solar_azimuth"].max(), 231.1922838037285)

    assert np.isclose(man.sim_data["apparent_solar_zenith"].mean(), 80.66303691482851)
    assert np.isclose(man.sim_data["apparent_solar_zenith"].std(), 6.193123877473528)
    assert np.isclose(man.sim_data["apparent_solar_zenith"].min(), 72.98977919840057)
    assert np.isclose(man.sim_data["apparent_solar_zenith"].max(), 91.89378124249767)

    return man


def test_SolarWorkflowManager_determine_extra_terrestrial_irradiance(
    pt_SolarWorkflowManager_solpos: SolarWorkflowManager,
) -> SolarWorkflowManager:
    man = pt_SolarWorkflowManager_solpos
    man.determine_extra_terrestrial_irradiance()

    print_testresults(man.sim_data["extra_terrestrial_irradiance"])

    assert man.sim_data["extra_terrestrial_irradiance"].shape == (140, 5)
    assert np.isclose(
        man.sim_data["extra_terrestrial_irradiance"].mean(), 1413.9980694079702
    )
    assert np.isclose(
        man.sim_data["extra_terrestrial_irradiance"].std(), 0.019625866056578487
    )
    assert np.isclose(
        man.sim_data["extra_terrestrial_irradiance"].min(), 1413.940576307916
    )
    assert np.isclose(
        man.sim_data["extra_terrestrial_irradiance"].max(), 1414.0192010311885
    )

    return man


def test_SolarWorkflowManager_determine_air_mass(
    pt_SolarWorkflowManager_solpos: SolarWorkflowManager,
) -> SolarWorkflowManager:
    man = pt_SolarWorkflowManager_solpos
    man.determine_air_mass(model="kastenyoung1989")

    print_testresults(man.sim_data["air_mass"])

    assert man.sim_data["air_mass"].shape == (140, 5)
    assert np.isclose(man.sim_data["air_mass"].mean(), 21.689624010649034)
    assert np.isclose(man.sim_data["air_mass"].std(), 10.849130623014739)
    assert np.isclose(man.sim_data["air_mass"].min(), 3.383950740640421)
    assert np.isclose(man.sim_data["air_mass"].max(), 29.0)

    return man


@pytest.fixture
def pt_SolarWorkflowManager_loaded2(
    pt_SolarWorkflowManager_solpos: SolarWorkflowManager,
) -> SolarWorkflowManager:
    man = pt_SolarWorkflowManager_solpos
    man.filter_positive_solar_elevation()
    man.determine_extra_terrestrial_irradiance()
    man.determine_air_mass(model="kastenyoung1989")

    return man


def test_SolarWorkflowManager_apply_DIRINT_model(
    pt_SolarWorkflowManager_loaded2: SolarWorkflowManager,
) -> SolarWorkflowManager:
    man = pt_SolarWorkflowManager_loaded2
    man.apply_DIRINT_model(use_pressure=True, use_dew_temperature=True)

    print_testresults(man.sim_data["direct_normal_irradiance"])

    assert man.sim_data["direct_normal_irradiance"].shape == (54, 5)
    assert np.isclose(
        man.sim_data["direct_normal_irradiance"].mean(), 167.86780412863015
    )
    assert np.isclose(
        man.sim_data["direct_normal_irradiance"].std(), 202.51729861336193
    )
    assert np.isclose(man.sim_data["direct_normal_irradiance"].min(), 0.0)
    assert np.isclose(man.sim_data["direct_normal_irradiance"].max(), 720.1159360124137)


@pytest.fixture
def pt_SolarWorkflowManager_dni(
    pt_SolarWorkflowManager_loaded2: SolarWorkflowManager,
) -> SolarWorkflowManager:
    man = pt_SolarWorkflowManager_loaded2
    man.apply_DIRINT_model(use_pressure=True, use_dew_temperature=True)

    return man


def test_SolarWorkflowManager_diffuse_horizontal_irradiance_from_trigonometry(
    pt_SolarWorkflowManager_dni: SolarWorkflowManager,
) -> SolarWorkflowManager:
    man = pt_SolarWorkflowManager_dni
    man.diffuse_horizontal_irradiance_from_trigonometry()

    print_testresults(man.sim_data["diffuse_horizontal_irradiance"])

    assert man.sim_data["diffuse_horizontal_irradiance"].shape == (54, 5)
    assert np.isclose(
        man.sim_data["diffuse_horizontal_irradiance"].mean(), 48.582931923941324
    )
    assert np.isclose(
        man.sim_data["diffuse_horizontal_irradiance"].std(), 34.69121106889705
    )
    assert np.isclose(
        man.sim_data["diffuse_horizontal_irradiance"].min(), 0.15659047212134164
    )
    assert np.isclose(
        man.sim_data["diffuse_horizontal_irradiance"].max(), 124.98184251575456
    )


def test_SolarWorkflowManager_direct_normal_irradiance_from_trigonometry(
    pt_SolarWorkflowManager_loaded2: SolarWorkflowManager,
) -> SolarWorkflowManager:
    man = pt_SolarWorkflowManager_loaded2

    man.direct_normal_irradiance_from_trigonometry()

    print_testresults(man.sim_data["direct_normal_irradiance"])

    assert man.sim_data["direct_normal_irradiance"].shape == (54, 5)
    assert np.isclose(
        man.sim_data["direct_normal_irradiance"].mean(), 158.21469197801994
    )
    assert np.isclose(man.sim_data["direct_normal_irradiance"].std(), 179.6328322092467)
    assert np.isclose(man.sim_data["direct_normal_irradiance"].min(), 0.0)
    assert np.isclose(man.sim_data["direct_normal_irradiance"].max(), 616.5611489924958)


@pytest.fixture
def pt_SolarWorkflowManager_all_irrad(
    pt_SolarWorkflowManager_loaded2: SolarWorkflowManager,
) -> SolarWorkflowManager:
    man = pt_SolarWorkflowManager_loaded2
    # man = pt_SolarWorkflowManager_dni
    man.direct_normal_irradiance_from_trigonometry()
    man.diffuse_horizontal_irradiance_from_trigonometry()

    return man


def test_SolarWorkflowManager_permit_single_axis_tracking(
    pt_SolarWorkflowManager_all_irrad: SolarWorkflowManager,
) -> SolarWorkflowManager:
    man = pt_SolarWorkflowManager_all_irrad
    man.permit_single_axis_tracking(
        max_angle=90,
        backtrack=True,
        gcr=0.2857142857142857,
    )

    print_testresults(man.sim_data["system_tilt"])
    print_testresults(man.sim_data["system_azimuth"])

    assert man.sim_data["system_tilt"].shape == (54, 5)
    assert np.isclose(man.sim_data["system_tilt"].mean(), 46.36795184688052)
    assert np.isclose(man.sim_data["system_tilt"].std(), 14.570819765672116)
    assert np.isclose(man.sim_data["system_tilt"].min(), 20.0)
    assert np.isclose(man.sim_data["system_tilt"].max(), 74.30021518311098)

    assert np.isclose(man.sim_data["system_azimuth"].mean(), 185.84603169500053)
    assert np.isclose(man.sim_data["system_azimuth"].std(), 52.78835501687092)
    assert np.isclose(man.sim_data["system_azimuth"].min(), 99.71477147193693)
    assert np.isclose(man.sim_data["system_azimuth"].max(), 264.12802748241154)


def test_SolarWorkflowManager_determine_angle_of_incidence(
    pt_SolarWorkflowManager_all_irrad: SolarWorkflowManager,
) -> SolarWorkflowManager:
    man = pt_SolarWorkflowManager_all_irrad
    man.determine_angle_of_incidence()

    print_testresults(man.sim_data["angle_of_incidence"])

    assert man.sim_data["angle_of_incidence"].shape == (54, 5)
    assert np.isclose(man.sim_data["angle_of_incidence"].mean(), 56.59448446923573)
    assert np.isclose(man.sim_data["angle_of_incidence"].std(), 12.022866054675205)
    assert np.isclose(man.sim_data["angle_of_incidence"].min(), 33.45888119832759)
    assert np.isclose(man.sim_data["angle_of_incidence"].max(), 80.25014934148591)


@pytest.fixture
def pt_SolarWorkflowManager_aoi(
    pt_SolarWorkflowManager_all_irrad: SolarWorkflowManager,
) -> SolarWorkflowManager:
    man = pt_SolarWorkflowManager_all_irrad
    man.determine_angle_of_incidence()

    return man


def test_SolarWorkflowManager_estimate_plane_of_array_irradiances(
    pt_SolarWorkflowManager_aoi: SolarWorkflowManager,
) -> SolarWorkflowManager:
    man = pt_SolarWorkflowManager_aoi
    man.estimate_plane_of_array_irradiances(
        transposition_model="perez",
    )

    print_testresults(man.sim_data["poa_global"])
    print(man.sim_data["poa_direct"].mean())
    print(man.sim_data["poa_diffuse"].mean())
    print(man.sim_data["poa_sky_diffuse"].mean())
    print(man.sim_data["poa_ground_diffuse"].mean())

    assert man.sim_data["poa_global"].shape == (54, 5)

    assert np.isclose(man.sim_data["poa_global"].mean(), 174.11992196172187)
    assert np.isclose(man.sim_data["poa_global"].std(), 173.4474037663958)
    assert np.isclose(man.sim_data["poa_global"].min(), 0.13328509297399485)
    assert np.isclose(man.sim_data["poa_global"].max(), 621.2447325355588)

    assert np.isclose(man.sim_data["poa_direct"].mean(), 102.74712287621118)
    assert np.isclose(man.sim_data["poa_diffuse"].mean(), 71.37279908551066)
    assert np.isclose(man.sim_data["poa_sky_diffuse"].mean(), 69.85080250223847)
    assert np.isclose(man.sim_data["poa_ground_diffuse"].mean(), 1.52199658327221)


@pytest.fixture
def pt_SolarWorkflowManager_poa(
    pt_SolarWorkflowManager_aoi: SolarWorkflowManager,
) -> SolarWorkflowManager:
    man = pt_SolarWorkflowManager_aoi
    man.estimate_plane_of_array_irradiances(transposition_model="perez", albedo=0.25)

    return man


def test_SolarWorkflowManager_cell_temperature_from_sapm(
    pt_SolarWorkflowManager_poa: SolarWorkflowManager,
) -> SolarWorkflowManager:
    man = pt_SolarWorkflowManager_poa

    man.cell_temperature_from_sapm(mounting="glass_open_rack")

    print_testresults(man.sim_data["cell_temperature"])

    assert man.sim_data["cell_temperature"].shape == (54, 5)
    assert np.isclose(man.sim_data["cell_temperature"].mean(), 6.700896196088481)
    assert np.isclose(man.sim_data["cell_temperature"].std(), 5.647128705200129)
    assert np.isclose(man.sim_data["cell_temperature"].min(), -3.2822952246943804)
    assert np.isclose(man.sim_data["cell_temperature"].max(), 21.181626183824648)

    # roof top PV should run hotter than open-field
    man.cell_temperature_from_sapm(mounting="glass_close_roof")

    print_testresults(man.sim_data["cell_temperature"])

    assert man.sim_data["cell_temperature"].shape == (54, 5)
    assert np.isclose(man.sim_data["cell_temperature"].mean(), 9.406303607095017)
    assert np.isclose(man.sim_data["cell_temperature"].std(), 8.25669361128076)
    assert np.isclose(man.sim_data["cell_temperature"].min(), -3.2472615808752097)
    assert np.isclose(man.sim_data["cell_temperature"].max(), 31.095795267573923)


def test_SolarWorkflowManager_apply_angle_of_incidence_losses_to_poa(
    pt_SolarWorkflowManager_poa: SolarWorkflowManager,
) -> SolarWorkflowManager:
    man = pt_SolarWorkflowManager_poa
    man.apply_angle_of_incidence_losses_to_poa()

    print_testresults(man.sim_data["poa_global"])
    assert man.sim_data["poa_global"].shape == (54, 5)
    assert np.isclose(man.sim_data["poa_global"].mean(), 168.7581881488339)
    assert np.isclose(man.sim_data["poa_global"].std(), 169.56605012489317)
    assert np.isclose(man.sim_data["poa_global"].min(), 0.12759789566504143)
    assert np.isclose(man.sim_data["poa_global"].max(), 613.4267695866687)

    print(man.sim_data["poa_direct"].mean())
    print(man.sim_data["poa_diffuse"].mean())
    print(man.sim_data["poa_sky_diffuse"].mean())
    print(man.sim_data["poa_ground_diffuse"].mean())
    assert np.isclose(man.sim_data["poa_direct"].mean(), 100.51798150298093)
    assert np.isclose(man.sim_data["poa_diffuse"].mean(), 68.24020664585301)
    assert np.isclose(man.sim_data["poa_sky_diffuse"].mean(), 67.04092283286448)
    assert np.isclose(man.sim_data["poa_ground_diffuse"].mean(), 1.1992838129885397)


def test_SolarWorkflowManager_configure_cec_module(
    pt_SolarWorkflowManager_poa: SolarWorkflowManager,
) -> SolarWorkflowManager:
    man = pt_SolarWorkflowManager_poa
    man.configure_cec_module(module="WINAICO WSx-240P6")
    assert isinstance(man.module, pd.Series)

    db = rk.solar.workflows.solar_workflow_manager.pvlib.pvsystem.retrieve_sam("CECMod")
    random_module = db.columns[3]
    man.configure_cec_module(module=random_module)
    assert isinstance(man.module, pd.Series)

    module = dict(
        BIPV="N",
        Date="12/14/2016",
        T_NOCT=45.7,
        A_c=1.673,
        N_s=60,
        I_sc_ref=10.82,
        V_oc_ref=42.8,
        I_mp_ref=10.01,
        V_mp_ref=37,
        alpha_sc=0.003246,
        beta_oc=-0.10272,
        a_ref=1.5532,
        I_L_ref=10.829,
        I_o_ref=1.12e-11,
        R_s=0.079,
        R_sh_ref=92.96,
        Adjust=14,
        gamma_r=-0.32,
        Version="NRELv1",
        PTC=347.2,
        Technology="Mono-c-Si",
    )
    man.configure_cec_module(module=module)
    assert isinstance(man.module, pd.Series)


@pytest.fixture
def pt_SolarWorkflowManager_cell_temp(
    pt_SolarWorkflowManager_poa: SolarWorkflowManager,
) -> SolarWorkflowManager:
    man = pt_SolarWorkflowManager_poa
    man.cell_temperature_from_sapm(mounting="glass_open_rack")

    return man


def test_SolarWorkflowManager_simulate_with_interpolated_single_diode_approximation(
    pt_SolarWorkflowManager_cell_temp: SolarWorkflowManager,
) -> SolarWorkflowManager:
    man = pt_SolarWorkflowManager_cell_temp
    man.simulate_with_interpolated_single_diode_approximation(
        module="WINAICO WSx-240P6",
    )

    print_testresults(man.sim_data["capacity_factor"])

    assert man.sim_data["capacity_factor"].shape == (54, 5)
    assert np.isclose(man.sim_data["capacity_factor"].mean(), 0.2363674873981133)
    assert np.isclose(man.sim_data["capacity_factor"].std(), 0.23436495032892843)
    assert np.isclose(man.sim_data["capacity_factor"].min(), 0.00013602136544332003)
    assert np.isclose(man.sim_data["capacity_factor"].max(), 0.8193065017891327)

    print(man.sim_data["module_dc_power_at_mpp"].mean())
    print(man.sim_data["module_dc_voltage_at_mpp"].mean())
    print(man.sim_data["total_system_generation"].mean())
    assert np.isclose(man.sim_data["module_dc_power_at_mpp"].mean(), 56.820853030607246)
    assert np.isclose(
        man.sim_data["module_dc_voltage_at_mpp"].mean(), 37.39738372317519
    )
    assert np.isclose(man.sim_data["total_system_generation"].mean(), 724.3133157683136)


@pytest.fixture
def pt_SolarWorkflowManager_sim(
    pt_SolarWorkflowManager_cell_temp: SolarWorkflowManager,
) -> SolarWorkflowManager:
    man = pt_SolarWorkflowManager_cell_temp
    man.simulate_with_interpolated_single_diode_approximation(
        module="WINAICO WSx-240P6",
    )

    return man


def test_SolarWorkflowManager_apply_inverter_losses(
    pt_SolarWorkflowManager_sim: SolarWorkflowManager,
) -> SolarWorkflowManager:
    man = pt_SolarWorkflowManager_sim
    man.placements["modules_per_string"] = 1
    man.placements["strings_per_inverter"] = 1
    del man.placements["capacity"]

    man.apply_inverter_losses(
        inverter="ABB__MICRO_0_25_I_OUTD_US_208__208V_", method="sandia"
    )

    print_testresults(man.sim_data["capacity_factor"])
    assert man.sim_data["capacity_factor"].shape == (54, 5)
    assert np.isclose(man.sim_data["capacity_factor"].mean(), 0.2233308735174432)
    assert np.isclose(man.sim_data["capacity_factor"].std(), 0.22766053886973034)
    assert np.isclose(man.sim_data["capacity_factor"].min(), -0.00031199041565443107)
    assert np.isclose(man.sim_data["capacity_factor"].max(), 0.7889831406846927)

    print(man.sim_data["total_system_generation"].mean())
    print(man.sim_data["inverter_ac_power_at_mpp"].mean())

    assert np.isclose(man.sim_data["total_system_generation"].mean(), 53.68695534660521)
    assert np.isclose(
        man.sim_data["inverter_ac_power_at_mpp"].mean(), 53.68695534660521
    )<|MERGE_RESOLUTION|>--- conflicted
+++ resolved
@@ -11,13 +11,6 @@
     print("std: ", variable[0:140, :].std())
     print("min: ", variable[0:140, :].min())
     print("max: ", variable[0:140, :].max())
-<<<<<<< HEAD
-    print("mean: ", variable[0:140, :].mean())
-    print("std: ", variable[0:140, :].std())
-    print("min: ", variable[0:140, :].min())
-    print("max: ", variable[0:140, :].max())
-=======
->>>>>>> 7e31aef7
 
 
 def test_SolarWorkflowManager___init__() -> SolarWorkflowManager:
@@ -114,7 +107,6 @@
 def test_SolarWorkflowManager_apply_elevation(pt_SolarWorkflowManager_initialized):
     man = pt_SolarWorkflowManager_initialized
 
-<<<<<<< HEAD
     # first test None case without elev attribute in placements
     man.apply_elevation(elev=None, fallback_elev=-1000)
     # must yield fallback value for all locations
@@ -133,21 +125,9 @@
     man.apply_elevation(elev=120, fallback_elev=-1000)
     # must yield this value for all locs
     assert np.isclose(man.placements["elev"], [120, 120, 120, 120, 120]).all()
-=======
-    assert np.isclose(man.placements["elev"], [120, 120, 120, 120, 120]).all()
-
-    # not an elevation file, but still a raster
-    man.apply_elevation(rk.TEST_DATA["gwa50-like.tif"])
-
-    assert np.isclose(
-        man.placements["elev"],
-        [4.81529235, 4.54979848, 4.83163261, 5.10659551, 5.07869386],
-    ).all()
->>>>>>> 7e31aef7
 
     # next test iterable as new elev
     new_elev = [100, 120, 140, 160, 2000]
-<<<<<<< HEAD
     man.apply_elevation(elev=new_elev, fallback_elev=-1000)
     # must yield the same iterable
     assert np.isclose(man.placements["elev"], new_elev).all()
@@ -162,11 +142,6 @@
         # TODO these values were from rk.TEST_DATA['gwa50-like.tif'], adapt to CLC values and fallbacks depending on which are outside
         [4.81529235, 4.54979848, 4.83163261, 5.10659551, 5.07869386],
     ).all()
-=======
-    man.apply_elevation(new_elev)
-
-    assert np.isclose(man.placements["elev"], new_elev).all()
->>>>>>> 7e31aef7
 
     return man
 
