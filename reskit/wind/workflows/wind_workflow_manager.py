import geokit as gk
import pandas as pd
import numpy as np

from os import mkdir, environ
from os.path import join, isfile, isdir
from collections import OrderedDict, namedtuple
from types import FunctionType
from .. import core as rk_wind_core
from ...workflow_manager import WorkflowManager


class WindWorkflowManager(WorkflowManager):
    """
    Helps managing the logical workflow for simulations relating to wind turbines.

    Initialization:

    Parameters
    ----------
    placements : pandas.DataFrame
        A Pandas DataFrame describing the wind turbine placements to be simulated.
        It must include the following columns:
            'geom' or 'lat' and 'lon'
            'hub_height'
            'capacity'
            'rotor_diam' or 'powerCurve'

    synthetic_power_curve_cut_out : int, optional
        cut out wind speed, by default 25

    synthetic_power_curve_rounding : int, optional
        rounding floor, by default 1

    Returns
    -------
    numpy array
        A corrected power curve.

    """

    def __init__(
        self,
        placements,
        synthetic_power_curve_cut_out=25,
        synthetic_power_curve_rounding=1,
    ):
        # Do basic workflow construction
        super().__init__(placements)

        # Check for basics
        assert (
            "capacity" in self.placements.columns
        ), "Placement dataframe needs 'capacity' column"
        assert (
            "hub_height" in self.placements.columns
        ), "Placement dataframe needs 'hub_height' column"

        # Check for power curve. If not found, make it!
        self.powerCurveLibrary = dict()

        # Should we automatically generate synthetic power curves?
        if not "powerCurve" in self.placements.columns:
            assert (
                "rotor_diam" in self.placements.columns
            ), "Placement dataframe needs 'rotor_diam' or 'powerCurve' column"

            specificPower = rk_wind_core.power_curve.compute_specific_power(
                self.placements["capacity"], self.placements["rotor_diam"]
            )

            if synthetic_power_curve_rounding is not None:
                specificPower = (
                    np.round(specificPower / synthetic_power_curve_rounding)
                    * synthetic_power_curve_rounding
                )
                specificPower = specificPower.astype(int)

            powerCurve = []
            for sppow in specificPower:
                pcid = "SPC:%d,%d" % (sppow, synthetic_power_curve_cut_out)
                powerCurve.append(pcid)

            self.placements["powerCurve"] = powerCurve

        # Put power curves into the power curve library
        for pc in self.placements.powerCurve.values:
            assert isinstance(
                pc, str
            ), "Power curve value needs to be a string, not " + type(pc)

            if pc in self.powerCurveLibrary:
                continue

            if pc[:4] == "SPC:":
                sppow, cutout = pc.split(":")[1].split(",")
                self.powerCurveLibrary[
                    pc
                ] = rk_wind_core.power_curve.PowerCurve.from_specific_power(
                    specific_power=float(sppow), cutout=float(cutout)
                )
            else:
                self.powerCurveLibrary[pc] = (
                    rk_wind_core.turbine_library.TurbineLibrary().loc[pc].PowerCurve
                )

    def set_roughness(self, roughness):
        """
        Sets the 'roughness' column in the placements DataFrame.

        Parameters
        ----------
        roughness : numeric, iterable
            If a numeric is given, sets the same roughness values to all placements.
            If an iterable is given, sets the corresponding roughness value in the iterable to the placements.
            The length of the iterable must match the number of placements

        Return
        ------
            A reference to the invoking WindWorkflowManager
        """
        self.placements["roughness"] = roughness
        return self

    def estimate_roughness_from_land_cover(self, path, source_type):
        """
        Estimates the 'roughness' value column in the placements DataFrame from a given land cover classification raster file.

        Parameters
        ----------
        path : str
            path to the raster file
        source_type : str
            string value to get the corresponding key-value pairs. Accepted types 'clc', 'clc-code', 'globCover', 'modis', or 'cci', by default 'clc'

        See also
        --------
            roughness_from_land_cover_classification

        Return
        --------
            A reference to the invoking WindWorkflowManager
        """
        num = gk.raster.interpolateValues(path, self.locs, mode="near")
        self.placements[
            "roughness"
        ] = rk_wind_core.logarithmic_profile.roughness_from_land_cover_classification(
            num, source_type
        )
        return self

    def logarithmic_projection_of_wind_speeds_to_hub_height(
        self, consider_boundary_layer_height=False
    ):
        """
        Projects the wind speed values to the hub height.

        Return
        ------
            A reference to the invoking WindWorkflowManager
        """

        assert "roughness" in self.placements.columns
        assert hasattr(self, "elevated_wind_speed_height")

        if consider_boundary_layer_height:
            # When the hub height is above the PBL, then only project to the PBL
            target_height = np.minimum(
                self.sim_data["boundary_layer_height"],
                self.placements["hub_height"].values,
            )

            # When the PBL is below the elevated_wind_speed_height, then no projection
            # should be performed. This can be effectlvely accomplished by setting the
            # target height to that of the elevated_wind_speed_height
            sel = target_height > self.elevated_wind_speed_height
            target_height[sel] = self.elevated_wind_speed_height

        else:
            target_height = self.placements["hub_height"].values

        tmp = rk_wind_core.logarithmic_profile.apply_logarithmic_profile_projection(
            self.sim_data["elevated_wind_speed"],
            measured_height=self.elevated_wind_speed_height,
            target_height=target_height,
            roughness=self.placements["roughness"].values,
        )

        self.sim_data["elevated_wind_speed"] = tmp

        self.elevated_wind_speed_height = self.placements["hub_height"].values

        return self

    def apply_air_density_correction_to_wind_speeds(self):
        """
        Applies air density corrections to the wind speeds at the hub height.

        Return
        ------
            A reference to the invoking WindWorkflowManager


        """

        assert (
            "surface_air_temperature" in self.sim_data
        ), "surface_air_temperature has not been read from a source"
        assert (
            "surface_pressure" in self.sim_data
        ), "surface_pressure has not been read from a source"
        assert hasattr(self, "elevated_wind_speed_height")

        self.sim_data[
            "elevated_wind_speed"
        ] = rk_wind_core.air_density_adjustment.apply_air_density_adjustment(
            self.sim_data["elevated_wind_speed"],
            pressure=self.sim_data["surface_pressure"],
            temperature=self.sim_data["surface_air_temperature"],
            height=self.elevated_wind_speed_height,
        )

        return self

    def convolute_power_curves(self, scaling, base, **kwargs):
        """
        Convolutes a turbine power curve from a normal distribution function with wind-speed-dependent standard deviation.

        Parameters
        ----------
        scaling : float, optional
            scaling factor, by default 0.06
        base : float, optional
            base value, by default 0.1

        Return
        ------
            A reference to the invoking WindWorkflowManager

        """
        assert hasattr(self, "powerCurveLibrary")

        for key in self.powerCurveLibrary.keys():
            self.powerCurveLibrary[key] = self.powerCurveLibrary[
                key
            ].convolute_by_gaussian(scaling=scaling, base=base, **kwargs)

        return self

    def simulate(
            self,
            max_batch_size=None,
    ):
        """
        Applies the invoking power curve to the given wind speeds.

        max_batch_size : int, optional
            The maximum number of locations to be simulated simultaneously.
            If None, no limits will be applied, by default None.

        Return
        ------
            A reference to the invoking WindWorkflowManager
        """
        if max_batch_size is not None:
            if not isinstance(max_batch_size, int) and max_batch_size > 0:
                raise TypeError(f"max_batch_size must be an integer > 0")
        else:
            max_batch_size = self.sim_data['elevated_wind_speed'].shape[1]

        # calculate required No. of batches
        _batches = np.ceil(
            self.sim_data['elevated_wind_speed'].shape[1]/max_batch_size)

<<<<<<< HEAD
        # iterate over batches
        for _batch in range(int(_batches)):

            gen = np.zeros_like(
                self.sim_data['elevated_wind_speed'][:, _batch*max_batch_size: (_batch+1)*max_batch_size])

            for pckey, pc in self.powerCurveLibrary.items():
                sel = self.placements.iloc[_batch*max_batch_size: (
                    _batch+1)*max_batch_size, :].powerCurve == pckey
                gen[:, sel] = np.round(pc.simulate(self.sim_data['elevated_wind_speed']
                                       [:, _batch*max_batch_size: (_batch+1)*max_batch_size][:, sel]), 3)
                # set values < 0 to zero. Prevents negative values
                gen[gen < 0] = 0

            if _batch == 0:
                tot_gen = gen
            else:
                tot_gen = np.concatenate([tot_gen, gen], axis=1)

        self.sim_data['capacity_factor'] = tot_gen
=======
        gen = np.zeros_like(self.sim_data["elevated_wind_speed"])

        for pckey, pc in self.powerCurveLibrary.items():
            sel = self.placements.powerCurve == pckey
            gen[:, sel] = pc.simulate(self.sim_data["elevated_wind_speed"][:, sel])

        self.sim_data["capacity_factor"] = gen
>>>>>>> 7e31aef7

        return self

    def interpolate_raster_vals_to_hub_height(
        self, name: str, height_to_raster_dict: dict, **kwargs
    ):
        """Given several raster datasets which correspond to a desired value (e.g. average wind speed) at
        different altitudes, this function will read values for each placement location from each of these
        datasets, and will then linearly interpolate them to the hub height of each turbine

        Parameters
        ----------
        name : str
            The name of the variable to create (will be placed in the `self.placements` member)

        height_to_raster_dict : dict
            A dictionary which maps altitude values to raster datasets

        Return
        ------
            A reference to the invoking WindWorkflowManager
        """
        known_heights = sorted(height_to_raster_dict.keys())
        known_vals = []
        for h in known_heights:
            known_vals.append(
                self.extract_raster_values_at_placements(
                    height_to_raster_dict[h], **kwargs
                )
            )

        interpolated_vals = np.full_like(known_vals[0], np.nan)
        hh = self.placements["hub_height"].values
        for hi in range(len(known_heights) - 1):
            sel = np.logical_and(hh >= known_heights[hi], hh < known_heights[hi + 1])
            if sel.any():
                interpolated_vals[sel] = (hh[sel] - known_heights[hi]) / (
                    known_heights[hi + 1] - known_heights[hi]
                ) * (known_vals[hi + 1] - known_vals[hi]) + known_vals[hi]

        if np.isnan(interpolated_vals).any():
            raise RuntimeError("Could not determine interpolation for all hub heights")

        self.placements[name] = interpolated_vals
        return self<|MERGE_RESOLUTION|>--- conflicted
+++ resolved
@@ -272,7 +272,6 @@
         _batches = np.ceil(
             self.sim_data['elevated_wind_speed'].shape[1]/max_batch_size)
 
-<<<<<<< HEAD
         # iterate over batches
         for _batch in range(int(_batches)):
 
@@ -293,15 +292,6 @@
                 tot_gen = np.concatenate([tot_gen, gen], axis=1)
 
         self.sim_data['capacity_factor'] = tot_gen
-=======
-        gen = np.zeros_like(self.sim_data["elevated_wind_speed"])
-
-        for pckey, pc in self.powerCurveLibrary.items():
-            sel = self.placements.powerCurve == pckey
-            gen[:, sel] = pc.simulate(self.sim_data["elevated_wind_speed"][:, sel])
-
-        self.sim_data["capacity_factor"] = gen
->>>>>>> 7e31aef7
 
         return self
 
