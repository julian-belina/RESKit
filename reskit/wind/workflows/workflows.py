from ... import weather as rk_weather
from ... import util as rk_util
from .wind_workflow_manager import WindWorkflowManager
import numpy as np


def onshore_wind_merra_ryberg2019_europe(
    placements,
    merra_path,
    gwa_50m_path,
    clc2012_path,
    output_netcdf_path=None,
    output_variables=None,
    max_batch_size=25000,
):
    # TODO: Add range limitation over Europe by checking placements
    """
    Simulates onshore wind generation in Europe using NASA's MERRA2 database [1].

    Parameters
    ----------
    placements : pandas Dataframe
        A Dataframe object with the parameters needed by the simulation.
    merra_path : str
        Path to the MERRA2 data.
    gwa_50m_path : str
        Path to the Global Wind Atlas at 50m [2] rater file.
    clc2012_path : str
        Path to the CLC 2012 raster file [3].
    output_netcdf_path : str, optional
        Path to a directory to put the output files, by default None
    output_variables : str, optional
        Restrict the output variables to these variables, by default None
    max_batch_size: int
        The maximum number of locations to be simulated simultaneously, else multiple batches will be simulated
        iteratively. Helps limiting RAM requirements but may affect runtime. By default 25 000.

    Returns
    -------
    xarray.Dataset
        A xarray dataset including all the output variables you defined as your output variables.

    Sources
    ------
    [1] NASA (National Aeronautics and Space Administration). (2019). Modern-Era Retrospective analysis for Research and Applications, Version 2. NASA Goddard Earth Sciences (GES) Data and Information Services Center (DISC). https://disc.gsfc.nasa.gov/datasets?keywords=%22MERRA-2%22&page=1&source=Models%2FAnalyses MERRA-2
    [2] DTU Wind Energy. (2019). Global Wind Atlas. https://globalwindatlas.info/
    [3] Copernicus (European Union’s Earth Observation Programme). (2012). Corine Land Cover 2012. Copernicus. https://land.copernicus.eu/pan-european/corine-land-cover/clc-2012

    """

    wf = WindWorkflowManager(placements)

    wf.read(
        variables=[
            "elevated_wind_speed",
            "surface_pressure",
            "surface_air_temperature",
        ],
        source_type="MERRA",
        source=merra_path,
        set_time_index=True,
        verbose=False,
    )

    wf.adjust_variable_to_long_run_average(
        variable="elevated_wind_speed",
        source_long_run_average=rk_weather.MerraSource.LONG_RUN_AVERAGE_WINDSPEED,
        real_long_run_average=gwa_50m_path,
    )

    wf.estimate_roughness_from_land_cover(path=clc2012_path, source_type="clc")

    wf.logarithmic_projection_of_wind_speeds_to_hub_height()

    wf.apply_air_density_correction_to_wind_speeds()

    wf.convolute_power_curves(scaling=0.06, base=0.1)

    wf.simulate(max_batch_size=max_batch_size)

    wf.apply_loss_factor(
        loss=lambda x: rk_util.low_generation_loss(x, base=0.0, sharpness=5.0)
    )

    return wf.to_xarray(
        output_netcdf_path=output_netcdf_path, output_variables=output_variables
    )


def offshore_wind_merra_caglayan2019(
    placements,
    merra_path,
    output_netcdf_path=None,
    output_variables=None,
    max_batch_size=25000,
):
    """
    Simulates offshore wind generation using NASA's MERRA2 database [1].

    Parameters
    ----------
    placements : pandas Dataframe
        A Dataframe object with the parameters needed by the simulation.
    merra_path : str
        Path to the MERRA2 data.
    output_netcdf_path : str, optional
        Path to a directory to put the output files, by default None
    output_variables : str, optional
        Restrict the output variables to these variables, by default None
    max_batch_size: int
        The maximum number of locations to be simulated simultaneously, else multiple batches will be simulated
        iteratively. Helps limiting RAM requirements but may affect runtime. By default 25 000.

    Returns
    -------
    xarray.Dataset
        A xarray dataset including all the output variables you defined as your output variables.

    Sources
    ------
    [1] National Aeronautics and Space Administration. (2019). Modern-Era Retrospective analysis for Research and Applications, Version 2. NASA Goddard Earth Sciences (GES) Data and Information Services Center (DISC). https://disc.gsfc.nasa.gov/datasets?keywords=%22MERRA-2%22&page=1&source=Models%2FAnalyses MERRA-2

    """

    wf = WindWorkflowManager(placements)

    wf.read(
        variables=[
            "elevated_wind_speed",
        ],
        source_type="MERRA",
        source=merra_path,
        set_time_index=True,
        verbose=False,
    )

    wf.set_roughness(0.0002)

    wf.logarithmic_projection_of_wind_speeds_to_hub_height()

    wf.convolute_power_curves(
        scaling=0.04,  # TODO: Check values with Dil
        base=0.5,  # TODO: Check values with Dil
    )

    wf.simulate(max_batch_size=max_batch_size)

    wf.apply_loss_factor(
        loss=lambda x: rk_util.low_generation_loss(
            x, base=0.1, sharpness=3.5
        )  # TODO: Check values with Dil
    )

    return wf.to_xarray(
        output_netcdf_path=output_netcdf_path, output_variables=output_variables
    )


def offshore_wind_era5(
    placements,
    era5_path,
    gwa_100m_path=None,
    output_netcdf_path=None,
    output_variables=None,
    max_batch_size=25000,
):
    """
    Simulates offshore wind generation using NASA's ERA5 database [1].

    Parameters
    ----------
    placements : pandas Dataframe
        A Dataframe object with the parameters needed by the simulation.
    era5_path : str
        Path to the ERA5 data.
    output_netcdf_path : str, optional
        Path to a directory to put the output files, by default None
    output_variables : str, optional
        Restrict the output variables to these variables, by default None
    max_batch_size: int
        The maximum number of locations to be simulated simultaneously, else multiple batches will be simulated
        iteratively. Helps limiting RAM requirements but may affect runtime. By default 25 000.

    Returns
    -------
    xarray.Dataset
        A xarray dataset including all the output variables you defined as your output variables.

    Sources
    ------
    [1] European Centre for Medium-Range Weather Forecasts. (2019). ERA5 dataset. https://www.ecmwf.int/en/forecasts/datasets/reanalysis-datasets/era5.

    """
    wf = WindWorkflowManager(placements)

    wf.read(
        variables=[
            "elevated_wind_speed",
        ],  # Why we dont read P, T or boundary_layer_height?
        source_type="ERA5",
        source=era5_path,
        set_time_index=True,
        verbose=False,
    )

    # wf.adjust_variable_to_long_run_average(
    #     variable='elevated_wind_speed',
    #     source_long_run_average=rk_weather.Era5Source.LONG_RUN_AVERAGE_WINDSPEED,
    #     real_long_run_average=gwa_100m_path
    # )

    wf.set_roughness(0.0002)

    wf.logarithmic_projection_of_wind_speeds_to_hub_height()

    # gaussian convolution of the power curve to account for statistical events in wind speed
    wf.convolute_power_curves(
        scaling=0.01,  # standard deviation of gaussian equals scaling*v + base
        base=0.00,  # values are derived from validation with real wind turbine data
    )

    # Adjust wind speeds
    # elevated windspeds are corrected by a linear function by comparing to real wind turbine data.
    # corrected_speed = windspeed * wind_speed_scaling + wind_speed_offset [m/s]
    wind_speed_scaling = 0.95
    wind_speed_offset = 0.0
    wf.sim_data["elevated_wind_speed"] = np.maximum(
        wf.sim_data["elevated_wind_speed"] * wind_speed_scaling + wind_speed_offset, 0
    )

    wf.simulate(max_batch_size=max_batch_size)

    return wf.to_xarray(
        output_netcdf_path=output_netcdf_path, output_variables=output_variables
    )


def onshore_wind_era5(
    placements,
    era5_path,
    gwa_100m_path,
    esa_cci_path,
    output_netcdf_path=None,
    output_variables=None,
    nodata_fallback="nan",
    max_batch_size=25000,
):
    """
    Simulates onshore wind generation using ECMWF's ERA5 database [1].

    NOTE: Validation documentation is in progress...

    Parameters
    ----------
    placements : pandas Dataframe
        A Dataframe object with the parameters needed by the simulation.
    era5_path : str
        Path to the ERA5 data.
    gwa_100m_path : str
        Path to the Global Wind Atlas at 100m [2] rater file.
    esa_cci_path : str
        Path to the ESA CCI raster file [3].
    output_netcdf_path : str, optional
        Path to a directory to put the output files, by default None
    output_variables : str, optional
        Restrict the output variables to these variables, by default None
    nodata_fallback: str, optional
        If no GWA available, use: (1) 'source' for ERA5 raw for simulation, (2) 'nan' for nan output
        get flags for missing values:
        - f'missing_values_{os.path.basename(path_to_LRA_source)}

    Returns
    -------
    xarray.Dataset
        A xarray dataset including all the output variables you defined as your output variables.

    Sources
    ------
    [1] European Centre for Medium-Range Weather Forecasts. (2019). ERA5 dataset. https://www.ecmwf.int/en/forecasts/datasets/reanalysis-datasets/era5
    [2] DTU Wind Energy. (2019). Global Wind Atlas. https://globalwindatlas.info/
    [3] ESA. Land Cover CCI Product User Guide Version 2. Tech. Rep. (2017). Available at: maps.elie.ucl.ac.be/CCI/viewer/download/ESACCI-LC-Ph2-PUGv2_2.0.pdf
    """

    wf = WindWorkflowManager(placements)

    # limit the input placements longitude to range of -180...180
    assert wf.placements["lon"].between(-180, 180, inclusive=True).any()
    # limit the input placements latitude to range of -90...90
    assert wf.placements["lat"].between(-90, 90, inclusive=True).any()

    wf.read(
        variables=[
            "elevated_wind_speed",
            "surface_pressure",
            "surface_air_temperature",
            "boundary_layer_height",
        ],
        source_type="ERA5",
        source=era5_path,
        set_time_index=True,
        verbose=False,
    )

    wf.adjust_variable_to_long_run_average(
        variable="elevated_wind_speed",
        source_long_run_average=rk_weather.Era5Source.LONG_RUN_AVERAGE_WINDSPEED,
        real_long_run_average=gwa_100m_path,
        nodata_fallback=nodata_fallback,
    )

    wf.estimate_roughness_from_land_cover(path=esa_cci_path, source_type="cci")

    wf.logarithmic_projection_of_wind_speeds_to_hub_height(
        consider_boundary_layer_height=True
    )

    wf.apply_air_density_correction_to_wind_speeds()

    # gaussian convolution of the power curve to account for statistical events in wind speed
    wf.convolute_power_curves(
        scaling=0.01,  # standard deviation of gaussian equals scaling*v + base
        base=0.00,  # values are derived from validation with real wind turbine data
    )

    # Adjust wind speeds
    # elevated windspeds are corrected by a linear function by comparing to real wind turbine data.
    # corrected_speed = windspeed * 0.75 + 1.2 [m/s]
    wf.sim_data["elevated_wind_speed"] = np.maximum(
        wf.sim_data["elevated_wind_speed"] * 0.75 + 0.75, 0
    )  # Empirically found to improve simulation accuracy

    # do simulation
    wf.simulate(max_batch_size=max_batch_size)

    return wf.to_xarray(
        output_netcdf_path=output_netcdf_path, output_variables=output_variables
    )


def wind_era5_2023(
    placements,
    era5_path,
    gwa_100m_path,
    esa_cci_path,
    output_netcdf_path=None,
    output_variables=None,
    nodata_fallback="nan",
<<<<<<< HEAD
    correction_factor=1.0,
=======
    max_batch_size=25000,
>>>>>>> 877f621d
):
    """
    Simulates onshore and offshore (200km from shoreline) wind generation using ECMWF's ERA5 database [1].

    NOTE: Validation documentation is in progress...

    Parameters
    ----------
    placements : pandas Dataframe
        A Dataframe object with the parameters needed by the simulation.
    era5_path : str
        Path to the ERA5 data.
    gwa_100m_path : str
        Path to the Global Wind Atlas at 100m [2] raster file.
    esa_cci_path : str
        Path to the ESA CCI raster file [3].
    output_netcdf_path : str, optional
        Path to a directory to put the output files, by default None
    output_variables : str, optional
        Restrict the output variables to these variables, by default None
    nodata_fallback: str, optional
        If no GWA available, use: (1) 'source' for ERA5 raw for simulation, (2) 'nan' for nan output
        get flags for missing values:
        - f'missing_values_{os.path.basename(path_to_LRA_source)}
<<<<<<< HEAD
    correction_factor: str, float, optional
        The wind speeds will be adapted such that the average capacity factor output is
        scaled by the given factor. The factor may either be a float or a str formatted
        raster path containing local float correction factors.By default 1.0, i.e. no correction.
=======
    max_batch_size: int
        The maximum number of locations to be simulated simultaneously, else multiple batches will be simulated
        iteratively. Helps limiting RAM requirements but may affect runtime. By default 25 000.
>>>>>>> 877f621d

    Returns
    -------
    xarray.Dataset
        A xarray dataset including all the output variables you defined as your output variables.

    Sources
    ------
    [1] European Centre for Medium-Range Weather Forecasts. (2019). ERA5 dataset. https://www.ecmwf.int/en/forecasts/datasets/reanalysis-datasets/era5
    [2] DTU Wind Energy. (2019). Global Wind Atlas. https://globalwindatlas.info/
    [3] ESA. Land Cover CCI Product User Guide Version 2. Tech. Rep. (2017). Available at: maps.elie.ucl.ac.be/CCI/viewer/download/ESACCI-LC-Ph2-PUGv2_2.0.pdf
    """

    wf = WindWorkflowManager(placements)

    # limit the input placements longitude to range of -180...180
    assert wf.placements["lon"].between(-180, 180, inclusive=True).any()
    # limit the input placements latitude to range of -90...90
    assert wf.placements["lat"].between(-90, 90, inclusive=True).any()

    wf.read(
        variables=[
            "elevated_wind_speed",
            "surface_pressure",
            "surface_air_temperature",
            "boundary_layer_height",
        ],
        source_type="ERA5",
        source=era5_path,
        set_time_index=True,
        verbose=False,
    )

    wf.adjust_variable_to_long_run_average(
        variable="elevated_wind_speed",
        source_long_run_average=rk_weather.Era5Source.LONG_RUN_AVERAGE_WINDSPEED,
        real_long_run_average=gwa_100m_path,
        nodata_fallback=nodata_fallback,
    )

    wf.estimate_roughness_from_land_cover(path=esa_cci_path, source_type="cci")

    wf.logarithmic_projection_of_wind_speeds_to_hub_height(
        consider_boundary_layer_height=True
    )

    # Adjust wind speeds with global correction factors
    x = 0.722764112282280
    b = 1.4715877632502439
    wf.sim_data["elevated_wind_speed"] = wf.sim_data["elevated_wind_speed"] * x + b

    wf.apply_air_density_correction_to_wind_speeds()

    # gaussian convolution of the power curve to account for statistical events in wind speed
    wf.convolute_power_curves(
        scaling=0.01,  # standard deviation of gaussian equals scaling*v + base
        base=0.00,  # values are derived from validation with real wind turbine data
    )

    # do simulation
<<<<<<< HEAD
    wf.simulate(cf_correction_factor=correction_factor)
=======
    wf.simulate(max_batch_size=max_batch_size)
>>>>>>> 877f621d

    return wf.to_xarray(
        output_netcdf_path=output_netcdf_path, output_variables=output_variables
    )


def mean_capacity_factor_from_sectoral_weibull(
    placements, a_rasters, k_rasters, f_rasters, output=None
):
    pass<|MERGE_RESOLUTION|>--- conflicted
+++ resolved
@@ -345,11 +345,8 @@
     output_netcdf_path=None,
     output_variables=None,
     nodata_fallback="nan",
-<<<<<<< HEAD
     correction_factor=1.0,
-=======
     max_batch_size=25000,
->>>>>>> 877f621d
 ):
     """
     Simulates onshore and offshore (200km from shoreline) wind generation using ECMWF's ERA5 database [1].
@@ -374,16 +371,13 @@
         If no GWA available, use: (1) 'source' for ERA5 raw for simulation, (2) 'nan' for nan output
         get flags for missing values:
         - f'missing_values_{os.path.basename(path_to_LRA_source)}
-<<<<<<< HEAD
     correction_factor: str, float, optional
         The wind speeds will be adapted such that the average capacity factor output is
         scaled by the given factor. The factor may either be a float or a str formatted
         raster path containing local float correction factors.By default 1.0, i.e. no correction.
-=======
     max_batch_size: int
         The maximum number of locations to be simulated simultaneously, else multiple batches will be simulated
         iteratively. Helps limiting RAM requirements but may affect runtime. By default 25 000.
->>>>>>> 877f621d
 
     Returns
     -------
@@ -444,11 +438,7 @@
     )
 
     # do simulation
-<<<<<<< HEAD
-    wf.simulate(cf_correction_factor=correction_factor)
-=======
-    wf.simulate(max_batch_size=max_batch_size)
->>>>>>> 877f621d
+    wf.simulate(cf_correction_factor=correction_factor, max_batch_size=max_batch_size)
 
     return wf.to_xarray(
         output_netcdf_path=output_netcdf_path, output_variables=output_variables
