--- conflicted
+++ resolved
@@ -349,11 +349,7 @@
     output_variables=None,
     nodata_fallback="nan",
     correction_factor=1.0,
-<<<<<<< HEAD
     max_batch_size=15000,
-=======
-    max_batch_size=25000,
->>>>>>> 9ddaaf04
     wake_curve="dena_mean",
     availability_factor=0.98,
     era5_lra_path=None,
@@ -455,13 +451,9 @@
     wf.apply_air_density_correction_to_wind_speeds()
 
     # do wake reduction if applicable
-<<<<<<< HEAD
-    wf.apply_wake_correction_of_wind_speeds(wake_curve=wake_curve)
-=======
     wf.apply_wake_correction_of_wind_speeds(
         wake_curve=wake_curve
     )
->>>>>>> 9ddaaf04
 
     # gaussian convolution of the power curve to account for statistical events in wind speed
     wf.convolute_power_curves(
