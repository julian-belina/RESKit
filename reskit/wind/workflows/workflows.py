from ... import weather as rk_weather
from ... import util as rk_util
from .wind_workflow_manager import WindWorkflowManager
import numpy as np


def onshore_wind_merra_ryberg2019_europe(
    placements,
    merra_path,
    gwa_50m_path,
    clc2012_path,
    output_netcdf_path=None,
    output_variables=None,
    max_batch_size=25000,
):
    # TODO: Add range limitation over Europe by checking placements
    """
    Simulates onshore wind generation in Europe using NASA's MERRA2 database [1].

    Parameters
    ----------
    placements : pandas Dataframe
        A Dataframe object with the parameters needed by the simulation.
    merra_path : str
        Path to the MERRA2 data.
    gwa_50m_path : str
        Path to the Global Wind Atlas at 50m [2] rater file.
    clc2012_path : str
        Path to the CLC 2012 raster file [3].
    output_netcdf_path : str, optional
        Path to a directory to put the output files, by default None
    output_variables : str, optional
        Restrict the output variables to these variables, by default None
    max_batch_size: int
        The maximum number of locations to be simulated simultaneously, else multiple batches will be simulated
        iteratively. Helps limiting RAM requirements but may affect runtime. By default 25 000.

    Returns
    -------
    xarray.Dataset
        A xarray dataset including all the output variables you defined as your output variables.

    Sources
    ------
    [1] NASA (National Aeronautics and Space Administration). (2019). Modern-Era Retrospective analysis for Research and Applications, Version 2. NASA Goddard Earth Sciences (GES) Data and Information Services Center (DISC). https://disc.gsfc.nasa.gov/datasets?keywords=%22MERRA-2%22&page=1&source=Models%2FAnalyses MERRA-2
    [2] DTU Wind Energy. (2019). Global Wind Atlas. https://globalwindatlas.info/
    [3] Copernicus (European Union’s Earth Observation Programme). (2012). Corine Land Cover 2012. Copernicus. https://land.copernicus.eu/pan-european/corine-land-cover/clc-2012

    """

    wf = WindWorkflowManager(placements)

    wf.read(
        variables=[
            "elevated_wind_speed",
            "surface_pressure",
            "surface_air_temperature",
        ],
        source_type="MERRA",
        source=merra_path,
        set_time_index=True,
        verbose=False,
    )

    wf.adjust_variable_to_long_run_average(
        variable="elevated_wind_speed",
        source_long_run_average=rk_weather.MerraSource.LONG_RUN_AVERAGE_WINDSPEED,
        real_long_run_average=gwa_50m_path,
    )

    wf.estimate_roughness_from_land_cover(path=clc2012_path, source_type="clc")

    wf.logarithmic_projection_of_wind_speeds_to_hub_height()

    wf.apply_air_density_correction_to_wind_speeds()

    wf.convolute_power_curves(scaling=0.06, base=0.1)

    wf.simulate(max_batch_size=max_batch_size)

    wf.apply_loss_factor(
        loss=lambda x: rk_util.low_generation_loss(x, base=0.0, sharpness=5.0)
    )

    return wf.to_xarray(
        output_netcdf_path=output_netcdf_path, output_variables=output_variables
    )


def offshore_wind_merra_caglayan2019(
    placements,
    merra_path,
    output_netcdf_path=None,
    output_variables=None,
    max_batch_size=25000,
):
    """
    Simulates offshore wind generation using NASA's MERRA2 database [1].

    Parameters
    ----------
    placements : pandas Dataframe
        A Dataframe object with the parameters needed by the simulation.
    merra_path : str
        Path to the MERRA2 data.
    output_netcdf_path : str, optional
        Path to a directory to put the output files, by default None
    output_variables : str, optional
        Restrict the output variables to these variables, by default None
    max_batch_size: int
        The maximum number of locations to be simulated simultaneously, else multiple batches will be simulated
        iteratively. Helps limiting RAM requirements but may affect runtime. By default 25 000.

    Returns
    -------
    xarray.Dataset
        A xarray dataset including all the output variables you defined as your output variables.

    Sources
    ------
    [1] National Aeronautics and Space Administration. (2019). Modern-Era Retrospective analysis for Research and Applications, Version 2. NASA Goddard Earth Sciences (GES) Data and Information Services Center (DISC). https://disc.gsfc.nasa.gov/datasets?keywords=%22MERRA-2%22&page=1&source=Models%2FAnalyses MERRA-2

    """

    wf = WindWorkflowManager(placements)

    wf.read(
        variables=[
            "elevated_wind_speed",
        ],
        source_type="MERRA",
        source=merra_path,
        set_time_index=True,
        verbose=False,
    )

    wf.set_roughness(0.0002)

    wf.logarithmic_projection_of_wind_speeds_to_hub_height()

    wf.convolute_power_curves(
        scaling=0.04,  # TODO: Check values with Dil
        base=0.5,  # TODO: Check values with Dil
    )

    wf.simulate(max_batch_size=max_batch_size)

    wf.apply_loss_factor(
        loss=lambda x: rk_util.low_generation_loss(
            x, base=0.1, sharpness=3.5
        )  # TODO: Check values with Dil
    )

    return wf.to_xarray(
        output_netcdf_path=output_netcdf_path, output_variables=output_variables
    )


def offshore_wind_era5(
    placements,
    era5_path,
    gwa_100m_path=None,
    output_netcdf_path=None,
    output_variables=None,
    max_batch_size=25000,
):
    """
    Simulates offshore wind generation using NASA's ERA5 database [1].

    Parameters
    ----------
    placements : pandas Dataframe
        A Dataframe object with the parameters needed by the simulation.
    era5_path : str
        Path to the ERA5 data.
    output_netcdf_path : str, optional
        Path to a directory to put the output files, by default None
    output_variables : str, optional
        Restrict the output variables to these variables, by default None
    max_batch_size: int
        The maximum number of locations to be simulated simultaneously, else multiple batches will be simulated
        iteratively. Helps limiting RAM requirements but may affect runtime. By default 25 000.

    Returns
    -------
    xarray.Dataset
        A xarray dataset including all the output variables you defined as your output variables.

    Sources
    ------
    [1] European Centre for Medium-Range Weather Forecasts. (2019). ERA5 dataset. https://www.ecmwf.int/en/forecasts/datasets/reanalysis-datasets/era5.

    """
    wf = WindWorkflowManager(placements)

    wf.read(
        variables=[
            "elevated_wind_speed",
        ],  # Why we dont read P, T or boundary_layer_height?
        source_type="ERA5",
        source=era5_path,
        set_time_index=True,
        verbose=False,
    )

    # wf.adjust_variable_to_long_run_average(
    #     variable='elevated_wind_speed',
    #     source_long_run_average=rk_weather.Era5Source.LONG_RUN_AVERAGE_WINDSPEED,
    #     real_long_run_average=gwa_100m_path
    # )

    wf.set_roughness(0.0002)

    wf.logarithmic_projection_of_wind_speeds_to_hub_height()

    # gaussian convolution of the power curve to account for statistical events in wind speed
    wf.convolute_power_curves(
        scaling=0.01,  # standard deviation of gaussian equals scaling*v + base
        base=0.00,  # values are derived from validation with real wind turbine data
    )

    # Adjust wind speeds
    # elevated windspeds are corrected by a linear function by comparing to real wind turbine data.
    # corrected_speed = windspeed * wind_speed_scaling + wind_speed_offset [m/s]
    wind_speed_scaling = 0.95
    wind_speed_offset = 0.0
    wf.sim_data["elevated_wind_speed"] = np.maximum(
        wf.sim_data["elevated_wind_speed"] * wind_speed_scaling + wind_speed_offset, 0
    )

    wf.simulate(max_batch_size=max_batch_size)

    return wf.to_xarray(
        output_netcdf_path=output_netcdf_path, output_variables=output_variables
    )


def onshore_wind_era5(
    placements,
    era5_path,
    gwa_100m_path,
    esa_cci_path,
    output_netcdf_path=None,
    output_variables=None,
    nodata_fallback="nan",
    max_batch_size=25000,
):
    """
    Simulates onshore wind generation using ECMWF's ERA5 database [1].

    NOTE: Validation documentation is in progress...

    Parameters
    ----------
    placements : pandas Dataframe
        A Dataframe object with the parameters needed by the simulation.
    era5_path : str
        Path to the ERA5 data.
    gwa_100m_path : str
        Path to the Global Wind Atlas at 100m [2] rater file.
    esa_cci_path : str
        Path to the ESA CCI raster file [3].
    output_netcdf_path : str, optional
        Path to a directory to put the output files, by default None
    output_variables : str, optional
        Restrict the output variables to these variables, by default None
    nodata_fallback: str, optional
        If no GWA available, use: (1) 'source' for ERA5 raw for simulation, (2) 'nan' for nan output
        get flags for missing values:
        - f'missing_values_{os.path.basename(path_to_LRA_source)}

    Returns
    -------
    xarray.Dataset
        A xarray dataset including all the output variables you defined as your output variables.

    Sources
    ------
    [1] European Centre for Medium-Range Weather Forecasts. (2019). ERA5 dataset. https://www.ecmwf.int/en/forecasts/datasets/reanalysis-datasets/era5
    [2] DTU Wind Energy. (2019). Global Wind Atlas. https://globalwindatlas.info/
    [3] ESA. Land Cover CCI Product User Guide Version 2. Tech. Rep. (2017). Available at: maps.elie.ucl.ac.be/CCI/viewer/download/ESACCI-LC-Ph2-PUGv2_2.0.pdf
    """

    wf = WindWorkflowManager(placements)

    # limit the input placements longitude to range of -180...180
    assert wf.placements["lon"].between(-180, 180, inclusive=True).any()
    # limit the input placements latitude to range of -90...90
    assert wf.placements["lat"].between(-90, 90, inclusive=True).any()

    wf.read(
        variables=[
            "elevated_wind_speed",
            "surface_pressure",
            "surface_air_temperature",
            "boundary_layer_height",
        ],
        source_type="ERA5",
        source=era5_path,
        set_time_index=True,
        verbose=False,
    )

    wf.adjust_variable_to_long_run_average(
        variable="elevated_wind_speed",
        source_long_run_average=rk_weather.Era5Source.LONG_RUN_AVERAGE_WINDSPEED,
        real_long_run_average=gwa_100m_path,
        nodata_fallback=nodata_fallback,
    )

    wf.estimate_roughness_from_land_cover(path=esa_cci_path, source_type="cci")

    wf.logarithmic_projection_of_wind_speeds_to_hub_height(
        consider_boundary_layer_height=True
    )

    wf.apply_air_density_correction_to_wind_speeds()

    # gaussian convolution of the power curve to account for statistical events in wind speed
    wf.convolute_power_curves(
        scaling=0.01,  # standard deviation of gaussian equals scaling*v + base
        base=0.00,  # values are derived from validation with real wind turbine data
    )

    # Adjust wind speeds
    # elevated windspeds are corrected by a linear function by comparing to real wind turbine data.
    # corrected_speed = windspeed * 0.75 + 1.2 [m/s]
    wf.sim_data["elevated_wind_speed"] = np.maximum(
        wf.sim_data["elevated_wind_speed"] * 0.75 + 0.75, 0
    )  # Empirically found to improve simulation accuracy

    # do simulation
    wf.simulate(max_batch_size=max_batch_size)

    return wf.to_xarray(
        output_netcdf_path=output_netcdf_path, output_variables=output_variables
    )


def wind_era5_2023(
    placements,
    era5_path,
    gwa_100m_path,
    esa_cci_path,
    output_netcdf_path=None,
    output_variables=None,
    nodata_fallback="nan",
<<<<<<< HEAD
    correction_factor=1.0,
    max_batch_size=25000,
=======
    wake_reduction_curve_name="dena_mean",
    availability_factor=0.98,
>>>>>>> bd920fc9
):
    """
    Simulates onshore and offshore (200km from shoreline) wind generation using ECMWF's ERA5 database [1].

    NOTE: Validation documentation is in progress...

    Parameters
    ----------
    placements : pandas Dataframe
        A Dataframe object with the parameters needed by the simulation.
    era5_path : str
        Path to the ERA5 data.
    gwa_100m_path : str
        Path to the Global Wind Atlas at 100m [2] raster file.
    esa_cci_path : str
        Path to the ESA CCI raster file [3].
    output_netcdf_path : str, optional
        Path to a directory to put the output files, by default None
    output_variables : str, optional
        Restrict the output variables to these variables, by default None
    nodata_fallback: str, optional
        If no GWA available, use: (1) 'source' for ERA5 raw for simulation, (2) 'nan' for nan output
        get flags for missing values:
        - f'missing_values_{os.path.basename(path_to_LRA_source)}
<<<<<<< HEAD
    correction_factor: str, float, optional
        The wind speeds will be adapted such that the average capacity factor output is
        scaled by the given factor. The factor may either be a float or a str formatted
        raster path containing local float correction factors.By default 1.0, i.e. no correction.
    max_batch_size: int
        The maximum number of locations to be simulated simultaneously, else multiple batches will be simulated
        iteratively. Helps limiting RAM requirements but may affect runtime. By default 25 000.
=======
    wake_reduction_curve_name : str, optional
        string value to describe the wake reduction method. None will cause no reduction, by default
        "dena_mean". Choose from (see more information here under wind_efficiency_curve_name[1]): "dena_mean",
        "knorr_mean", "dena_extreme1", "dena_extreme2", "knorr_extreme1", "knorr_extreme2", "knorr_extreme3",
    availability_factor : float, otional
        This factor accounts for all downtimes and applies an average reduction to the output curve,
        assuming a statistical deviation of the downtime occurences and a large enough turbine fleet.
        By default 0.98 as suggested availability including technical availability of turbine and connector
        as well as outages for ecological reasons (e.g. bat protection). This does not include wake effects
        (see above) or curtailment/outage for economical reasons or transmission grid congestion.
>>>>>>> bd920fc9

    Returns
    -------
    xarray.Dataset
        A xarray dataset including all the output variables you defined as your output variables.

    Sources
    ------
    [1] European Centre for Medium-Range Weather Forecasts. (2019). ERA5 dataset. https://www.ecmwf.int/en/forecasts/datasets/reanalysis-datasets/era5
    [2] DTU Wind Energy. (2019). Global Wind Atlas. https://globalwindatlas.info/
    [3] ESA. Land Cover CCI Product User Guide Version 2. Tech. Rep. (2017). Available at: maps.elie.ucl.ac.be/CCI/viewer/download/ESACCI-LC-Ph2-PUGv2_2.0.pdf
    """

    wf = WindWorkflowManager(placements)

    # limit the input placements longitude to range of -180...180
    assert wf.placements["lon"].between(-180, 180, inclusive=True).any()
    # limit the input placements latitude to range of -90...90
    assert wf.placements["lat"].between(-90, 90, inclusive=True).any()

    wf.read(
        variables=[
            "elevated_wind_speed",
            "surface_pressure",
            "surface_air_temperature",
            "boundary_layer_height",
        ],
        source_type="ERA5",
        source=era5_path,
        set_time_index=True,
        verbose=False,
    )

    wf.adjust_variable_to_long_run_average(
        variable="elevated_wind_speed",
        source_long_run_average=rk_weather.Era5Source.LONG_RUN_AVERAGE_WINDSPEED,
        real_long_run_average=gwa_100m_path,
        nodata_fallback=nodata_fallback,
    )

    wf.estimate_roughness_from_land_cover(path=esa_cci_path, source_type="cci")

    wf.logarithmic_projection_of_wind_speeds_to_hub_height(
        consider_boundary_layer_height=True
    )

    # Adjust wind speeds with global correction factors
    x = 0.722764112282280
    b = 1.4715877632502439
    wf.sim_data["elevated_wind_speed"] = wf.sim_data["elevated_wind_speed"] * x + b

    wf.apply_air_density_correction_to_wind_speeds()

    # do wake reduction if applicable
    wf.apply_wake_correction_of_wind_speeds(
        wake_reduction_curve_name=wake_reduction_curve_name
    )

    # gaussian convolution of the power curve to account for statistical events in wind speed
    wf.convolute_power_curves(
        scaling=0.01,  # standard deviation of gaussian equals scaling*v + base
        base=0.00,  # values are derived from validation with real wind turbine data
    )

    # do simulation
    wf.simulate(cf_correction_factor=correction_factor, max_batch_size=max_batch_size)

    # apply availability factor
    wf.apply_availability_factor(availability_factor=availability_factor)

    return wf.to_xarray(
        output_netcdf_path=output_netcdf_path, output_variables=output_variables
    )


def mean_capacity_factor_from_sectoral_weibull(
    placements, a_rasters, k_rasters, f_rasters, output=None
):
    pass<|MERGE_RESOLUTION|>--- conflicted
+++ resolved
@@ -345,13 +345,10 @@
     output_netcdf_path=None,
     output_variables=None,
     nodata_fallback="nan",
-<<<<<<< HEAD
     correction_factor=1.0,
     max_batch_size=25000,
-=======
     wake_reduction_curve_name="dena_mean",
     availability_factor=0.98,
->>>>>>> bd920fc9
 ):
     """
     Simulates onshore and offshore (200km from shoreline) wind generation using ECMWF's ERA5 database [1].
@@ -376,7 +373,6 @@
         If no GWA available, use: (1) 'source' for ERA5 raw for simulation, (2) 'nan' for nan output
         get flags for missing values:
         - f'missing_values_{os.path.basename(path_to_LRA_source)}
-<<<<<<< HEAD
     correction_factor: str, float, optional
         The wind speeds will be adapted such that the average capacity factor output is
         scaled by the given factor. The factor may either be a float or a str formatted
@@ -384,7 +380,6 @@
     max_batch_size: int
         The maximum number of locations to be simulated simultaneously, else multiple batches will be simulated
         iteratively. Helps limiting RAM requirements but may affect runtime. By default 25 000.
-=======
     wake_reduction_curve_name : str, optional
         string value to describe the wake reduction method. None will cause no reduction, by default
         "dena_mean". Choose from (see more information here under wind_efficiency_curve_name[1]): "dena_mean",
@@ -395,7 +390,6 @@
         By default 0.98 as suggested availability including technical availability of turbine and connector
         as well as outages for ecological reasons (e.g. bat protection). This does not include wake effects
         (see above) or curtailment/outage for economical reasons or transmission grid congestion.
->>>>>>> bd920fc9
 
     Returns
     -------
