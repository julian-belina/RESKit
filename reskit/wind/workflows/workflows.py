from ... import weather as rk_weather
from ... import util as rk_util
from .wind_workflow_manager import WindWorkflowManager
import numpy as np
import pandas as pd
import os
import yaml


def onshore_wind_merra_ryberg2019_europe(
    placements,
    merra_path,
    gwa_50m_path,
    clc2012_path,
    output_netcdf_path=None,
    output_variables=None,
    max_batch_size=25000,
):
    # TODO: Add range limitation over Europe by checking placements
    """
    Simulates onshore wind generation in Europe using NASA's MERRA2 database [1].

    Parameters
    ----------
    placements : pandas Dataframe
        A Dataframe object with the parameters needed by the simulation.
    merra_path : str
        Path to the MERRA2 data.
    gwa_50m_path : str
        Path to the Global Wind Atlas at 50m [2] rater file.
    clc2012_path : str
        Path to the CLC 2012 raster file [3].
    output_netcdf_path : str, optional
        Path to a directory to put the output files, by default None
    output_variables : str, optional
        Restrict the output variables to these variables, by default None
    max_batch_size: int
        The maximum number of locations to be simulated simultaneously, else multiple batches will be simulated
        iteratively. Helps limiting RAM requirements but may affect runtime. By default 25 000. Roughly 7GB RAM per 10k locations.

    Returns
    -------
    xarray.Dataset
        A xarray dataset including all the output variables you defined as your output variables.

    Sources
    ------
    [1] NASA (National Aeronautics and Space Administration). (2019). Modern-Era Retrospective analysis for Research and Applications, Version 2. NASA Goddard Earth Sciences (GES) Data and Information Services Center (DISC). https://disc.gsfc.nasa.gov/datasets?keywords=%22MERRA-2%22&page=1&source=Models%2FAnalyses MERRA-2
    [2] DTU Wind Energy. (2019). Global Wind Atlas. https://globalwindatlas.info/
    [3] Copernicus (European Union’s Earth Observation Programme). (2012). Corine Land Cover 2012. Copernicus. https://land.copernicus.eu/pan-european/corine-land-cover/clc-2012

    """

    wf = WindWorkflowManager(placements)

    wf.read(
        variables=[
            "elevated_wind_speed",
            "surface_pressure",
            "surface_air_temperature",
        ],
        source_type="MERRA",
        source=merra_path,
        set_time_index=True,
        verbose=False,
    )

    wf.adjust_variable_to_long_run_average(
        variable="elevated_wind_speed",
        source_long_run_average=rk_weather.MerraSource.LONG_RUN_AVERAGE_WINDSPEED,
        real_long_run_average=gwa_50m_path,
    )

    wf.estimate_roughness_from_land_cover(path=clc2012_path, source_type="clc")

    wf.logarithmic_projection_of_wind_speeds_to_hub_height()

    wf.apply_air_density_correction_to_wind_speeds()

    wf.convolute_power_curves(scaling=0.06, base=0.1)

    wf.simulate(max_batch_size=max_batch_size)

    wf.apply_loss_factor(
        loss=lambda x: rk_util.low_generation_loss(x, base=0.0, sharpness=5.0)
    )

    return wf.to_xarray(
        output_netcdf_path=output_netcdf_path, output_variables=output_variables
    )


def offshore_wind_merra_caglayan2019(
    placements,
    merra_path,
    output_netcdf_path=None,
    output_variables=None,
    max_batch_size=25000,
):
    """
    Simulates offshore wind generation using NASA's MERRA2 database [1].

    Parameters
    ----------
    placements : pandas Dataframe
        A Dataframe object with the parameters needed by the simulation.
    merra_path : str
        Path to the MERRA2 data.
    output_netcdf_path : str, optional
        Path to a directory to put the output files, by default None
    output_variables : str, optional
        Restrict the output variables to these variables, by default None
    max_batch_size: int
        The maximum number of locations to be simulated simultaneously, else multiple batches will be simulated
        iteratively. Helps limiting RAM requirements but may affect runtime. By default 25 000. Roughly 7GB RAM per 10k locations.

    Returns
    -------
    xarray.Dataset
        A xarray dataset including all the output variables you defined as your output variables.

    Sources
    ------
    [1] National Aeronautics and Space Administration. (2019). Modern-Era Retrospective analysis for Research and Applications, Version 2. NASA Goddard Earth Sciences (GES) Data and Information Services Center (DISC). https://disc.gsfc.nasa.gov/datasets?keywords=%22MERRA-2%22&page=1&source=Models%2FAnalyses MERRA-2

    """

    wf = WindWorkflowManager(placements)

    wf.read(
        variables=[
            "elevated_wind_speed",
        ],
        source_type="MERRA",
        source=merra_path,
        set_time_index=True,
        verbose=False,
    )

    wf.set_roughness(0.0002)

    wf.logarithmic_projection_of_wind_speeds_to_hub_height()

    wf.convolute_power_curves(
        scaling=0.04,  # TODO: Check values with Dil
        base=0.5,  # TODO: Check values with Dil
    )

    wf.simulate(max_batch_size=max_batch_size)

    wf.apply_loss_factor(
        loss=lambda x: rk_util.low_generation_loss(
            x, base=0.1, sharpness=3.5
        )  # TODO: Check values with Dil
    )

    return wf.to_xarray(
        output_netcdf_path=output_netcdf_path, output_variables=output_variables
    )


def offshore_wind_era5(
    placements,
    era5_path,
    gwa_100m_path=None,
    output_netcdf_path=None,
    output_variables=None,
    max_batch_size=25000,
):
    """
    Simulates offshore wind generation using NASA's ERA5 database [1].

    Parameters
    ----------
    placements : pandas Dataframe
        A Dataframe object with the parameters needed by the simulation.
    era5_path : str
        Path to the ERA5 data.
    output_netcdf_path : str, optional
        Path to a directory to put the output files, by default None
    output_variables : str, optional
        Restrict the output variables to these variables, by default None
    max_batch_size: int
        The maximum number of locations to be simulated simultaneously, else multiple batches will be simulated
        iteratively. Helps limiting RAM requirements but may affect runtime. By default 25 000. Roughly 7GB RAM per 10k locations.

    Returns
    -------
    xarray.Dataset
        A xarray dataset including all the output variables you defined as your output variables.

    Sources
    ------
    [1] European Centre for Medium-Range Weather Forecasts. (2019). ERA5 dataset. https://www.ecmwf.int/en/forecasts/datasets/reanalysis-datasets/era5.

    """
    wf = WindWorkflowManager(placements)

    wf.read(
        variables=[
            "elevated_wind_speed",
        ],  # Why we dont read P, T or boundary_layer_height?
        source_type="ERA5",
        source=era5_path,
        set_time_index=True,
        verbose=False,
    )

    # wf.adjust_variable_to_long_run_average(
    #     variable='elevated_wind_speed',
    #     source_long_run_average=rk_weather.Era5Source.LONG_RUN_AVERAGE_WINDSPEED,
    #     real_long_run_average=gwa_100m_path
    # )

    wf.set_roughness(0.0002)

    wf.logarithmic_projection_of_wind_speeds_to_hub_height()

    # gaussian convolution of the power curve to account for statistical events in wind speed
    wf.convolute_power_curves(
        scaling=0.01,  # standard deviation of gaussian equals scaling*v + base
        base=0.00,  # values are derived from validation with real wind turbine data
    )

    # Adjust wind speeds
    # elevated windspeds are corrected by a linear function by comparing to real wind turbine data.
    # corrected_speed = windspeed * wind_speed_scaling + wind_speed_offset [m/s]
    wind_speed_scaling = 0.95
    wind_speed_offset = 0.0
    wf.sim_data["elevated_wind_speed"] = np.maximum(
        wf.sim_data["elevated_wind_speed"] * wind_speed_scaling + wind_speed_offset, 0
    )

    wf.simulate(max_batch_size=max_batch_size)

    return wf.to_xarray(
        output_netcdf_path=output_netcdf_path, output_variables=output_variables
    )


def onshore_wind_era5(
    placements,
    era5_path,
    gwa_100m_path,
    esa_cci_path,
    output_netcdf_path=None,
    output_variables=None,
    nodata_fallback="nan",
    max_batch_size=25000,
):
    """
    Simulates onshore wind generation using ECMWF's ERA5 database [1].

    NOTE: Validation documentation is in progress...

    Parameters
    ----------
    placements : pandas Dataframe
        A Dataframe object with the parameters needed by the simulation.
    era5_path : str
        Path to the ERA5 data.
    gwa_100m_path : str
        Path to the Global Wind Atlas at 100m [2] rater file.
    esa_cci_path : str
        Path to the ESA CCI raster file [3].
    output_netcdf_path : str, optional
        Path to a directory to put the output files, by default None
    output_variables : str, optional
        Restrict the output variables to these variables, by default None
    nodata_fallback: str, optional
        If no GWA available, use: (1) 'source' for ERA5 raw for simulation, (2) 'nan' for nan output
        get flags for missing values:
        - f'missing_values_{os.path.basename(path_to_LRA_source)}

    Returns
    -------
    xarray.Dataset
        A xarray dataset including all the output variables you defined as your output variables.

    Sources
    ------
    [1] European Centre for Medium-Range Weather Forecasts. (2019). ERA5 dataset. https://www.ecmwf.int/en/forecasts/datasets/reanalysis-datasets/era5
    [2] DTU Wind Energy. (2019). Global Wind Atlas. https://globalwindatlas.info/
    [3] ESA. Land Cover CCI Product User Guide Version 2. Tech. Rep. (2017). Available at: maps.elie.ucl.ac.be/CCI/viewer/download/ESACCI-LC-Ph2-PUGv2_2.0.pdf
    """

    wf = WindWorkflowManager(placements)

    # limit the input placements longitude to range of -180...180
    assert wf.placements["lon"].between(-180, 180, inclusive="both").any()
    # limit the input placements latitude to range of -90...90
    assert wf.placements["lon"].between(-180, 180, inclusive="both").any()

    wf.read(
        variables=[
            "elevated_wind_speed",
            "surface_pressure",
            "surface_air_temperature",
            "boundary_layer_height",
        ],
        source_type="ERA5",
        source=era5_path,
        set_time_index=True,
        verbose=False,
    )

    wf.adjust_variable_to_long_run_average(
        variable="elevated_wind_speed",
        source_long_run_average=rk_weather.Era5Source.LONG_RUN_AVERAGE_WINDSPEED,
        real_long_run_average=gwa_100m_path,
        nodata_fallback=nodata_fallback,
    )

    wf.estimate_roughness_from_land_cover(path=esa_cci_path, source_type="cci")

    wf.logarithmic_projection_of_wind_speeds_to_hub_height(
        consider_boundary_layer_height=True
    )

    wf.apply_air_density_correction_to_wind_speeds()

    # gaussian convolution of the power curve to account for statistical events in wind speed
    wf.convolute_power_curves(
        scaling=0.01,  # standard deviation of gaussian equals scaling*v + base
        base=0.00,  # values are derived from validation with real wind turbine data
    )

    # Adjust wind speeds
    # elevated windspeds are corrected by a linear function by comparing to real wind turbine data.
    # corrected_speed = windspeed * 0.75 + 1.2 [m/s]
    wf.sim_data["elevated_wind_speed"] = np.maximum(
        wf.sim_data["elevated_wind_speed"] * 0.75 + 0.75, 0
    )  # Empirically found to improve simulation accuracy

    # do simulation
    wf.simulate(max_batch_size=max_batch_size)

    return wf.to_xarray(
        output_netcdf_path=output_netcdf_path, output_variables=output_variables
    )


def wind_era5_2023(
    placements,
    era5_path,
    gwa_100m_path,
    esa_cci_path,
    output_netcdf_path=None,
    output_variables=None,
    nodata_fallback="nan",
    correction_factor=1.0,
<<<<<<< HEAD
    max_batch_size=15000,
    wake_reduction_curve_name="dena_mean",
=======
    max_batch_size=25000,
    wake_curve="dena_mean",
>>>>>>> 6fde8439
    availability_factor=0.98,
    era5_lra_path=None,
):
    """
    Simulates onshore and offshore (200km from shoreline) wind generation using ECMWF's ERA5 database [1].

    NOTE: Validation documentation is in progress...

    Parameters
    ----------
    placements : pandas Dataframe
        A Dataframe object with the parameters needed by the simulation.
    era5_path : str
        Path to the ERA5 data.
    gwa_100m_path : str
        Path to the Global Wind Atlas at 100m [2] raster file.
    esa_cci_path : str
        Path to the ESA CCI raster file [3].
    output_netcdf_path : str, optional
        Path to a directory to put the output files, by default None
    output_variables : str, optional
        Restrict the output variables to these variables, by default None
    nodata_fallback: str, optional
        If no GWA available, use: (1) 'source' for ERA5 raw for simulation, (2) 'nan' for nan output
        get flags for missing values:
        - f'missing_values_{os.path.basename(path_to_LRA_source)}
    correction_factor: str, float, optional
        The wind speeds will be adapted such that the average capacity factor output is
        scaled by the given factor. The factor may either be a float or a str formatted
        raster path containing local float correction factors.By default 1.0, i.e. no correction.
    max_batch_size: int
        The maximum number of locations to be simulated simultaneously, else multiple batches will be simulated
        iteratively. Helps limiting RAM requirements but may affect runtime. By default 25 000. Roughly 7GB RAM per 10k locations.
    wake_curve : str, optional
        string value to describe the wake reduction method. None will cause no reduction, by default
        "dena_mean". Choose from (see more information here under wind_efficiency_curve_name[1]): "dena_mean",
        "knorr_mean", "dena_extreme1", "dena_extreme2", "knorr_extreme1", "knorr_extreme2", "knorr_extreme3",
    availability_factor : float, otional
        This factor accounts for all downtimes and applies an average reduction to the output curve,
        assuming a statistical deviation of the downtime occurences and a large enough turbine fleet.
        By default 0.98 as suggested availability including technical availability of turbine and connector
        as well as outages for ecological reasons (e.g. bat protection). This does not include wake effects
        (see above) or curtailment/outage for economical reasons or transmission grid congestion.

    Returns
    -------
    xarray.Dataset
        A xarray dataset including all the output variables you defined as your output variables.

    Sources
    ------
    [1] European Centre for Medium-Range Weather Forecasts. (2019). ERA5 dataset. https://www.ecmwf.int/en/forecasts/datasets/reanalysis-datasets/era5
    [2] DTU Wind Energy. (2019). Global Wind Atlas. https://globalwindatlas.info/
    [3] ESA. Land Cover CCI Product User Guide Version 2. Tech. Rep. (2017). Available at: maps.elie.ucl.ac.be/CCI/viewer/download/ESACCI-LC-Ph2-PUGv2_2.0.pdf
    """

    wf = WindWorkflowManager(placements)

    # limit the input placements longitude to range of -180...180
    assert wf.placements["lon"].between(-180, 180, inclusive="both").any()
    # limit the input placements latitude to range of -90...90
    assert wf.placements["lon"].between(-180, 180, inclusive="both").any()

    wf.read(
        variables=[
            "elevated_wind_speed",
            "surface_pressure",
            "surface_air_temperature",
            "boundary_layer_height",
        ],
        source_type="ERA5",
        source=era5_path,
        set_time_index=True,
        verbose=False,
    )

    if not era5_lra_path:
        era5_lra_path = rk_weather.Era5Source.LONG_RUN_AVERAGE_WINDSPEED
    wf.adjust_variable_to_long_run_average(
        variable="elevated_wind_speed",
        source_long_run_average=era5_lra_path,
        real_long_run_average=gwa_100m_path,
        nodata_fallback=nodata_fallback,
        spatial_interpolation="average",
    )

    wf.estimate_roughness_from_land_cover(path=esa_cci_path, source_type="cci")

    wf.logarithmic_projection_of_wind_speeds_to_hub_height(
        consider_boundary_layer_height=True
    )

    # Adjust wind speeds with global correction factors
    x = 0.7506109812177267  # Correction factors from wind validation paper
    b = 0.9064913929439484  # Correction factors from wind validation paper
    wf.sim_data["elevated_wind_speed"] = wf.sim_data["elevated_wind_speed"] * x + b

    wf.apply_air_density_correction_to_wind_speeds()

    # do wake reduction if applicable
    wf.apply_wake_correction_of_wind_speeds(wake_curve=wake_curve)

    # gaussian convolution of the power curve to account for statistical events in wind speed
    wf.convolute_power_curves(
        scaling=0.01,  # standard deviation of gaussian equals scaling*v + base
        base=0.00,  # values are derived from validation with real wind turbine data
    )

    # do simulation
    wf.simulate(cf_correction_factor=correction_factor, max_batch_size=max_batch_size)

    # apply availability factor
    wf.apply_availability_factor(availability_factor=availability_factor)

    return wf.to_xarray(
        output_netcdf_path=output_netcdf_path, output_variables=output_variables
    )


def onshore_wind_iconlam_2023(
    placements,
    icon_lam_path,
    esa_cci_path,
    output_netcdf_path=None,
    output_variables=None,
    max_batch_size=25000,
):
    """
    Simulates onshore wind generation using high-resolution dynamically downscaled dataset ICON-LAM over southern Africa.

    Parameters
    ----------
    placements : pandas Dataframe
        A Dataframe object with the parameters needed by the simulation.
    icon_lam_path : str
        Path to the specified weather data.
        May contain '<X-TILE>' and <Y-TILE>' spacers, in that case,
        a zoom level value is expected and the correct tiles will be assigned for every
        loation individually.
    esa_cci_path : str
        Path to the ESA CCI raster file [1].
    output_netcdf_path : str, optional
        Path to a directory to put the output files, by default None
    output_variables : str, optional
        Restrict the output variables to these variables, by default None
    max_batch_size: int
        The maximum number of locations to be simulated simultaneously, else multiple batches will be simulated
        iteratively. Helps limiting RAM requirements but may affect runtime. By default 20 000.


    Returns
    -------
    xarray.Dataset
        A xarray dataset including all the output variables.

    Sources
    ------
    [1] ESA. Land Cover CCI Product User Guide Version 2. Tech. Rep. (2017). Available at: maps.elie.ucl.ac.be/CCI/viewer/download/ESACCI-LC-Ph2-PUGv2_2.0.pdf
    """

    wf = WindWorkflowManager(placements)

    # limit the input placements longitude to range of -180...180
    assert wf.placements["lon"].between(-180, 180, inclusive=True).any()
    # limit the input placements latitude to range of -90...90
    assert wf.placements["lat"].between(-90, 90, inclusive=True).any()

    # read data through wind workflow
    # WindWorkflowManager=rk.wind.WindWorkflowManager
    # wf = WindWorkflowManager(placements)
    # read the variables
    wf.read(
        variables=[
            "elevated_wind_speed",  # by default is a 100m!!
            "surface_pressure",
            "surface_air_temperature",
            "boundary_layer_height",
        ],
        source_type="ICON-LAM",
        source=icon_lam_path,
        set_time_index=True,
        spatial_interpolation_mode="near",
        verbose=False,
    )

    # derive roughness value from land cover type
    wf.estimate_roughness_from_land_cover(path=esa_cci_path, source_type="cci")

    # consider boundary layer height on wind speed value, assume wind speed is all the same in the height
    # that is larger than the height of the boundary layer and is equal to wind speed at the boundary layer height.
    wf.logarithmic_projection_of_wind_speeds_to_hub_height(
        consider_boundary_layer_height=False
    )  # you can change it to True

    # Apply density correction
    wf.apply_air_density_correction_to_wind_speeds()

    # Power curve convolution
    # Ryberg, 2019, Energy: scaling factor of 0.06 and base value of 0.1, by default
    wf.convolute_power_curves(scaling=0.01, base=0.00)

    # simulate wind power
    wf.simulate(max_batch_size=max_batch_size)

    return wf.to_xarray(
        output_netcdf_path=output_netcdf_path, output_variables=output_variables
    )


def onshore_wind_era5_pure_2023(
    placements,
    era5_path,
    esa_cci_path,
    output_netcdf_path=None,
    output_variables=None,
):
    """
    SChen: copied from
    Simulates onshore wind generation using pure ECMWF's ERA5 database [1].

    NOTE: Validation documentation is in progress...

    Parameters
    ----------
    placements : pandas Dataframe
        A Dataframe object with the parameters needed by the simulation.
    era5_path : str
        Path to the ERA5 data
    esa_cci_path : str
        Path to the ESA CCI raster file [2].
    output_netcdf_path : str, optional
        Path to a directory to put the output files, by default None
    output_variables : str, optional
        Restrict the output variables to these variables, by default None
    max_batch_size: int
        The maximum number of locations to be simulated simultaneously, else multiple batches will be simulated
        iteratively. Helps limiting RAM requirements but may affect runtime. By default 20 000.

    Returns
    -------
    xarray.Dataset
        A xarray dataset including all the output variables you defined as your output variables.

    Sources
    ------
    [1] European Centre for Medium-Range Weather Forecasts. (2019). ERA5 dataset. https://www.ecmwf.int/en/forecasts/datasets/reanalysis-datasets/era5
    [2] ESA. Land Cover CCI Product User Guide Version 2. Tech. Rep. (2017). Available at: maps.elie.ucl.ac.be/CCI/viewer/download/ESACCI-LC-Ph2-PUGv2_2.0.pdf
    """
    wf = WindWorkflowManager(placements)

    # limit the input placements longitude to range of -180...180
    assert wf.placements["lon"].between(-180, 180, inclusive=True).any()
    # limit the input placements latitude to range of -90...90
    assert wf.placements["lat"].between(-90, 90, inclusive=True).any()

    wf.read(
        variables=[
            "elevated_wind_speed",
            "surface_pressure",
            "surface_air_temperature",
            "boundary_layer_height",
        ],
        source_type="ERA5",
        source=era5_path,
        set_time_index=True,
        verbose=False,
    )

    wf.estimate_roughness_from_land_cover(path=esa_cci_path, source_type="cci")

    wf.logarithmic_projection_of_wind_speeds_to_hub_height(
        consider_boundary_layer_height=False
    )

    wf.apply_air_density_correction_to_wind_speeds()

    # gaussian convolution of the power curve to account for statistical events in wind speed
    wf.convolute_power_curves(
        scaling=0.01,  # standard deviation of gaussian equals scaling*v + base
        base=0.0,  # values are derived from validation with real wind turbine data
    )

    # do simulation
    wf.simulate()

    return wf.to_xarray(
        output_netcdf_path=output_netcdf_path, output_variables=output_variables
    )


def mean_capacity_factor_from_sectoral_weibull(
    placements, a_rasters, k_rasters, f_rasters, output=None
):
    pass


def wind_config(
    placements,
    weather_path,
    weather_source_type,
    weather_lra_ws_path,
    real_lra_ws_path,
    real_lra_ws_scaling,
    real_lra_ws_spatial_interpolation,
    real_lra_ws_nodata_fallback,
    landcover_path,
    landcover_source_type,
    ws_correction_func,
    cf_correction_factor,
    wake_reduction_curve_name,
    availability_factor,
    consider_boundary_layer_height,
    power_curve_scaling,
    power_curve_base,
    convolute_power_curves_args={},
    output_variables=None,
    max_batch_size=25000,
    output_netcdf_path=None,
):
    """
    A generic configuration workflow for wind simulations that allows
    flexible calibration of all arguments used in the workflow.
    NOTE: Only for calibration/validation purposes!

    Parameters
    ----------
    placements : pandas Dataframe
        A Dataframe object with the parameters needed by the simulation.
    weather_path : str
        Path to the temporally resolved weather data, e.g. ERA-5 or MERRA-2 etc.
    weather_lra_ws_path : str
        The path to a raster with the corresponding long-run-average
        windspeeds of the actual weather data (will be corrected to the
        real lra if given, else weather_lra_path has no effect)
    real_lra_ws_path : str, float
        Either a float/int (1.0 means no scaling) or a path to a raster
        with real long-run-average wind speeds, e.g. the Global Wind Atlas
        at the same height as the weather data.
    real_lra_ws_scaling : float
        Accounts for unit differences, set to 1.0 if both weather data and
        real_lra_ws are in the same unit.
    real_lra_ws_spatial_interpolation : str
        The spatial interpolation how the real lra ws shall be extracted,
        e.g. 'near', 'average', 'linear_spline', 'cubic_spline'
    real_lra_ws_nodata_fallback : str, optional
        If no real lra available, use: (1) 'source' for weather data raw
        lra for simulation, (2) 'nan' for nan output
        get flags for missing values:
        - f'missing_values_{os.path.basename(real_lra_ws_path)}
    landcover_path : str
        The path to the categorical landcover raster file.
        Set to None if no hub height scaling at all shall be applied.
    landcover_source_type : str
        Determines the conversion of landcover categories into roughness
        factors, e.g. 'cci', 'clc-code', 'clc', 'globCover', 'modis'.
        Takes effect only if landcover_path is not None.
    ws_correction_func :float, callable, tuple, list
        An executable function that takes a numpy array as single input
        argument and returns an adapted windspeed. If 1.0 is passed, no
        windspeed corrrection will be applied. Can also be passed as tuple
        or list of length 2 with data_type (e.g. 'linear' or 'ws_bins')
        and data dict (dict or path to yaml) with parameters.
    cf_correction_factor : float, str
        The factor by which the output capacity factors will be corrected
        indirectly (via corresponding adaptation of the windspeeds). Can
        be str formatted path to a raster with spatially resolved correction
        factors, set to 1.0 to not apply any correction.
    wake_reduction_curve_name : str
        string value to describe the wake reduction method. None will
        cause no reduction. Else choose from (see more information here
        under wind_efficiency_curve_name[1]): "dena_mean","knorr_mean",
        "dena_extreme1", "dena_extreme2", "knorr_extreme1",
        "knorr_extreme2", "knorr_extreme3",
    availability_factor : float
        This factor accounts for all downtimes and applies an average reduction to the output curve,
        assuming a statistical deviation of the downtime occurences and a large enough turbine fleet.
    consider_boundary_layer_height : bool
        If True, boundary layer height will be considered.
    power_curve_scaling : float
        The scaling factor to smoothen the power curve, for details see:
        convolute_power_curves()
    power_curve_base : float
        The base factor to smoothen the power curve, for details see:
        convolute_power_curves()
    convolute_power_curves_args : dict, optional
        Further convolute_power_curve() arguments, for details see:
        convolute_power_curves(). By default {}.
    output_variables : str, optional
        Restrict the output variables to these variables, by default None
    max_batch_size: int
        The maximum number of locations to be simulated simultaneously, else multiple batches will be simulated
        iteratively. Helps limiting RAM requirements but may affect runtime. By default 25 000. Roughly 7GB RAM per 10k locations.
    output_netcdf_path : str, optional
        Path to a directory to put the output files, by default None

    Returns
    -------
    xarray.Dataset
        A xarray dataset including all the output variables you defined as your output variables.
    """
    if isinstance(ws_correction_func, (int, float)):
        import copy

        factor = copy.copy(ws_correction_func)

        def _dummy_corr(x):
            return factor * x

        ws_correction_func = _dummy_corr
    elif isinstance(ws_correction_func, (tuple, list)):
        assert len(ws_correction_func) == 2
        assert isinstance(ws_correction_func[0], str)
        assert isinstance(ws_correction_func[1], (dict, str))

        # helper function to generate the actual correction function
        def build_ws_correction_function(type, data_dict):
            """
            type: str
                type of correction function
            data_dict: dict, str
                dictionary or json file containing the data needed to
                build the correction function
            """
            if isinstance(data_dict, str):
                assert os.path.isfile(
                    data_dict
                ), f"data_dict is a str but not an existing file: {data_dict}"
                assert os.path.splitext(data_dict)[-1] in [
                    ".yaml",
                    ".yml",
                ], f"data_dict must be a yaml file if given as str path."
                with open(data_dict, "r") as f:
                    data_dict = yaml.load(f, Loader=yaml.FullLoader)
            if type == "polynomial":
                # convert tuple to dict first if needed
                if isinstance(data_dict, (list, tuple)):
                    # assume that the polynomial factors a_i*x^^i are sorted (a_n, ..., a_2, a_1, a_0)
                    data_dict = {i: v for i, v in enumerate(list(data_dict)[::-1])}
                assert isinstance(
                    data_dict, dict
                ), f"data_dict must be a dict if not given as a tuple of polynomial factors."
                assert all(
                    [x % 1 == 0 for x in data_dict.keys()]
                ), f"All data_dict keys must be integers i with values a_i, for all required polynomial factors a_i*x^^i."

                def correction_function(x):
                    _func = 0
                    for deg, fac in data_dict.items():
                        _func = _func + fac * x ** int(deg)
                    return _func

                return correction_function
            elif type == "ws_bins":
                assert (
                    "ws_bins" in data_dict.keys()
                ), "data_dict must contain key 'ws_bins' with a dict of ws bins and factors."
                if not all(
                    isinstance(ws_bin, pd.Interval)
                    for ws_bin in data_dict["ws_bins"].keys()
                ):
                    ws_bins_dict = {}
                    for range_str, factor in data_dict["ws_bins"].copy().items():
                        left, right = range_str.split("-")
                        left = float(left)
                        right = float(right) if right != "inf" else np.inf
                        ws_bins_dict[pd.Interval(left, right, closed="right")] = factor
                    data_dict["ws_bins"] = ws_bins_dict

                # check if all keys are of instance pd.Interval
                assert all(
                    isinstance(ws_bin, pd.Interval)
                    for ws_bin in data_dict["ws_bins"].keys()
                )
                ws_bins_correction = data_dict["ws_bins"]

                def correction_function(x):
                    # x is numpy array. modify x based on ws_bins
                    corrected_x = x.copy()
                    for ws_bin, factor in ws_bins_correction.items():
                        mask = (x >= ws_bin.left) & (x < ws_bin.right)
                        corrected_x[mask] = x[mask] * (1 - factor)
                    return corrected_x

                return correction_function
            
            elif type == "ws_double_bins":
                import pandas as pd

                if not all(
                    isinstance(ws_bin, pd.Interval)
                    for ws_bin in data_dict.keys()
                ):
                    # convert keys to pd.Interval
                    def convert_interval(interval):
                        left, right = interval.split("-")
                        left = float(left)
                        right = float(right) if right != "inf" else np.inf
                        return pd.Interval(left, right, closed="right")
                    
                    ws_bins_correction = {}
                    for mean_ws_bin, mean_ws_bin_dict in data_dict.items():
                        mean_ws_bin_interval = convert_interval(mean_ws_bin)
                        _mean_ws_bin_dict = {}
                        for range_str, factor in mean_ws_bin_dict.copy().items():
                            _mean_ws_bin_dict[convert_interval(range_str)] = factor
                        ws_bins_correction[mean_ws_bin_interval] = _mean_ws_bin_dict
                
                def correction_function(x):
                    mean_ws = x.mean(axis=0)
                    
                    corrected_x = x.copy()
                    for mean_ws_bin, mean_ws_bin_dict in ws_bins_correction.items():
                        mask_mean_ws = (mean_ws >= mean_ws_bin.left) & (mean_ws < mean_ws_bin.right)
                        for ws_bin, factor in mean_ws_bin_dict.items():
                            mask_hourly_ws = (x >= ws_bin.left) & (x < ws_bin.right)
                            corrected_x[mask_mean_ws & mask_hourly_ws] = x[mask_mean_ws & mask_hourly_ws] * (1 - factor)
                    return corrected_x
                
                return correction_function            
        
            else:
                raise ValueError(
                    f"Invalid ws_correction_func type: {type}. Select from: 'polynomial', 'ws_bins'."
                )

        # generate the actual ws corr func
        ws_correction_func = build_ws_correction_function(
            type=ws_correction_func[0],
            data_dict=ws_correction_func[1],
        )
    assert callable(
        ws_correction_func
    ), f"ws_correction_func must be an executable with a single argument that can be passed as np.array (if not 1)."

    wf = WindWorkflowManager(placements)

    # limit the input placements longitude to range of -180...180
    assert wf.placements["lon"].between(-180, 180, inclusive="both").any()
    # limit the input placements latitude to range of -90...90
    assert wf.placements["lon"].between(-180, 180, inclusive="both").any()

    wf.read(
        variables=[
            "elevated_wind_speed",
            "surface_pressure",
            "surface_air_temperature",
            "boundary_layer_height",
        ],
        source_type=weather_source_type,
        source=weather_path,
        set_time_index=True,
        verbose=False,
    )

    wf.adjust_variable_to_long_run_average(
        variable="elevated_wind_speed",
        source_long_run_average=weather_lra_ws_path,
        real_long_run_average=real_lra_ws_path,
        nodata_fallback=real_lra_ws_nodata_fallback,
        spatial_interpolation=real_lra_ws_spatial_interpolation,
        real_lra_scaling=real_lra_ws_scaling,
    )

    if landcover_path:
        wf.estimate_roughness_from_land_cover(
            path=landcover_path, source_type=landcover_source_type
        )

        wf.logarithmic_projection_of_wind_speeds_to_hub_height(
            consider_boundary_layer_height=consider_boundary_layer_height
        )

    # correct wind speeds
    wf.sim_data["elevated_wind_speed"] = ws_correction_func(
        wf.sim_data["elevated_wind_speed"]
    )

    wf.apply_air_density_correction_to_wind_speeds()

    # do wake reduction if applicable
    wf.apply_wake_correction_of_wind_speeds(
        wake_reduction_curve_name=wake_reduction_curve_name
    )

    # gaussian convolution of the power curve to account for statistical events in wind speed
    wf.convolute_power_curves(
        scaling=power_curve_scaling,
        base=power_curve_base,
        **convolute_power_curves_args,
    )

    # do simulation
    wf.simulate(
        cf_correction_factor=cf_correction_factor, max_batch_size=max_batch_size
    )

    # apply availability factor
    wf.apply_availability_factor(availability_factor=availability_factor)

    return wf.to_xarray(
        output_netcdf_path=output_netcdf_path, output_variables=output_variables
    )<|MERGE_RESOLUTION|>--- conflicted
+++ resolved
@@ -349,13 +349,8 @@
     output_variables=None,
     nodata_fallback="nan",
     correction_factor=1.0,
-<<<<<<< HEAD
     max_batch_size=15000,
-    wake_reduction_curve_name="dena_mean",
-=======
-    max_batch_size=25000,
     wake_curve="dena_mean",
->>>>>>> 6fde8439
     availability_factor=0.98,
     era5_lra_path=None,
 ):
