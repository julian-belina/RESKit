--- conflicted
+++ resolved
@@ -311,9 +311,6 @@
     )
 
 
-<<<<<<< HEAD
-def offshore_wind_era5_unvalidated(placements, era5_path, output_netcdf_path=None, output_variables=None):
-=======
 def onshore_wind_iconlam_2023(
     placements,
     icon_lam_path,
@@ -322,7 +319,6 @@
     output_variables=None,
     max_batch_size=25000,
 ):
->>>>>>> b659b052
     """
     Simulates onshore wind generation using high-resolution dynamically downscaled dataset ICON-LAM over southern Africa.
 
@@ -400,9 +396,6 @@
     )
 
 
-<<<<<<< HEAD
-def onshore_wind_era5_unvalidated(placements, era5_path, gwa_100m_path, esa_cci_path, output_netcdf_path=None, output_variables=None):
-=======
 def wind_config(
     placements,
     weather_path,
@@ -428,7 +421,6 @@
     output_netcdf_path=None,
     elevated_wind_speed=None,
 ):
->>>>>>> b659b052
     """
     A generic configuration workflow for wind simulations that allows
     flexible calibration of all arguments used in the workflow.
