# from ._util import *
# from ._costModel import *

# from scipy.optimize import differential_evolution
# from scipy.stats import exponweib
import numpy as np
import pandas as pd
from .power_curve import compute_specific_power
from reskit.parameters.parameters import OnshoreParameters


def onshore_turbine_from_avg_wind_speed(
<<<<<<< HEAD
        wind_speed,
        constant_rotor_diam=None,
        base_capacity=None,
        base_hub_height=None,
        base_rotor_diam=None,
        reference_wind_speed=None,
        min_tip_height=None,
        min_specific_power=None,
        max_hub_height=None,
):
    """ 
=======
    wind_speed,
    constant_rotor_diam=None,
    base_capacity=None,
    base_hub_height=None,
    base_rotor_diam=None,
    reference_wind_speed=None,
    min_tip_height=None,
    min_specific_power=None,
):
    """
>>>>>>> 7e31aef7
    Suggest onshore turbine design characteristics (capacity, hub height, rotor diameter, specific power) for a 2050 European context based on an average wind speed value.
    The default values and the function's normalization correspond to the baseline turbine design considered by Ryberg et al. [1] for a wind speed equal to 6.7 m/s. See notes.

    Parameters
    ----------
    wind_speed : numeric or array_like
        Local average wind speed close to or at the hub height.

    constant_rotor_diam : bool, optional
        Whether the rotor diameter is mantained constant or not, by default True

    base_capacity : numeric or array_like, optional
        Baseline turbine capacity in kW, by default 4200.

    base_hub_height : numeric or array_like, optional
        Baseline turbine hub height in m, by default 120.

    base_rotor_diam : numeric or array_like, optional
        Baseline turbine rotor diameter in m, by default 136.

    reference_wind_speed : numeric, optional
        Average wind speed corresponding to the baseline turbine design, by default 6.7.

    min_tip_height : numeric, optional.
        Minimum distance in m between the lower tip of the blades and the ground, by default 20.

    min_specific_power : numeric, optional
        Minimum specific power allowed in kw/m2, by default 180.

    max_hub_height : numeric, optional
        Maximum allowed hub height, any higher optimal hub height will be reduced to this 
        value, by default 200.


    Returns
    -------
    dict or pandas DataFrame
        Returns a the suggested values of hub height in m, specific power in W/m2, and capacity in kW as dictionary when numeric values are input or as a pandas DataFrame when array-like objects are input.

    Notes
    -------
    The default baseline onshore turbine has 4200 kW capacity, 120m hub height, and 136m rotor diameter [1]

    References
    -------
    [1] David S. Ryberg, Dilara C. Caglayan, Sabrina Schmitt, Jochen Linssen, Detlef Stolten, Martin Robinius - The Future of European Onshore Wind Energy Potential:
    Detailed Distributionand Simulation of Advanced Turbine Designs, Energy, 2019, available at https://www.sciencedirect.com/science/article/abs/pii/S0360544219311818
    """
    # retrieve default values if base values are not given explicitly
    if constant_rotor_diam is None:
        constant_rotor_diam = OnshoreParameters.constant_rotor_diam
    if base_capacity is None:
        base_capacity = OnshoreParameters.base_capacity
    if base_hub_height is None:
        base_hub_height = OnshoreParameters.base_hub_height
    if base_rotor_diam is None:
        base_rotor_diam = OnshoreParameters.base_rotor_diam
    if reference_wind_speed is None:
        reference_wind_speed = OnshoreParameters.reference_wind_speed
    if min_tip_height is None:
        min_tip_height = OnshoreParameters.min_tip_height
    if min_specific_power is None:
        min_specific_power = OnshoreParameters.min_specific_power
    if max_hub_height is None:
        max_hub_height = OnshoreParameters.max_hub_height

    wind_speed = np.array(wind_speed)
    multi = wind_speed.size > 1

    # Design Specific Power
    scaling = compute_specific_power(base_capacity, base_rotor_diam) / (
        np.exp(0.53769024 * np.log(reference_wind_speed) + 4.74917728)
    )
    specific_power = scaling * np.exp(0.53769024 * np.log(wind_speed) + 4.74917728)
    if multi:
        lt180 = specific_power < min_specific_power
        if lt180.any():
            specific_power[lt180] = min_specific_power
    else:
        if specific_power < min_specific_power:
            specific_power = min_specific_power

    if constant_rotor_diam:
        rotor_diam = base_rotor_diam
        capacity = specific_power * np.pi * np.power((rotor_diam / 2), 2) / 1000
    else:
        capacity = base_capacity
        rotor_diam = 2 * np.sqrt(capacity * 1000 / specific_power / np.pi)

    # Design Hub Height
    scaling = base_hub_height / (
        np.exp(-0.84976623 * np.log(reference_wind_speed) + 6.1879937)
    )
    hub_height = scaling * np.exp(-0.84976623 * np.log(wind_speed) + 6.1879937)
    if multi:
        lowerlt = hub_height < (rotor_diam / 2 + min_tip_height)
        if lowerlt.any():
            if constant_rotor_diam:
                hub_height[lowerlt] = rotor_diam / 2 + min_tip_height
            else:
                hub_height[lowerlt] = rotor_diam[lowerlt] / 2 + min_tip_height

        upperlt = hub_height > max_hub_height
        if upperlt.any():
            hub_height[upperlt] = max_hub_height

    else:
        if hub_height < (rotor_diam / 2 + min_tip_height):
            hub_height = rotor_diam / 2 + min_tip_height
        elif hub_height > max_hub_height:
            hub_height = max_hub_height

    output = dict(
        capacity=capacity,
        hub_height=hub_height,
        rotor_diam=rotor_diam,
        specific_power=specific_power,
    )
    if multi:
        return pd.DataFrame(output)
    else:
        return output
<|MERGE_RESOLUTION|>--- conflicted
+++ resolved
@@ -1,158 +1,145 @@
-# from ._util import *
-# from ._costModel import *
-
-# from scipy.optimize import differential_evolution
-# from scipy.stats import exponweib
-import numpy as np
-import pandas as pd
-from .power_curve import compute_specific_power
-from reskit.parameters.parameters import OnshoreParameters
-
-
-def onshore_turbine_from_avg_wind_speed(
-<<<<<<< HEAD
-        wind_speed,
-        constant_rotor_diam=None,
-        base_capacity=None,
-        base_hub_height=None,
-        base_rotor_diam=None,
-        reference_wind_speed=None,
-        min_tip_height=None,
-        min_specific_power=None,
-        max_hub_height=None,
-):
-    """ 
-=======
-    wind_speed,
-    constant_rotor_diam=None,
-    base_capacity=None,
-    base_hub_height=None,
-    base_rotor_diam=None,
-    reference_wind_speed=None,
-    min_tip_height=None,
-    min_specific_power=None,
-):
-    """
->>>>>>> 7e31aef7
-    Suggest onshore turbine design characteristics (capacity, hub height, rotor diameter, specific power) for a 2050 European context based on an average wind speed value.
-    The default values and the function's normalization correspond to the baseline turbine design considered by Ryberg et al. [1] for a wind speed equal to 6.7 m/s. See notes.
-
-    Parameters
-    ----------
-    wind_speed : numeric or array_like
-        Local average wind speed close to or at the hub height.
-
-    constant_rotor_diam : bool, optional
-        Whether the rotor diameter is mantained constant or not, by default True
-
-    base_capacity : numeric or array_like, optional
-        Baseline turbine capacity in kW, by default 4200.
-
-    base_hub_height : numeric or array_like, optional
-        Baseline turbine hub height in m, by default 120.
-
-    base_rotor_diam : numeric or array_like, optional
-        Baseline turbine rotor diameter in m, by default 136.
-
-    reference_wind_speed : numeric, optional
-        Average wind speed corresponding to the baseline turbine design, by default 6.7.
-
-    min_tip_height : numeric, optional.
-        Minimum distance in m between the lower tip of the blades and the ground, by default 20.
-
-    min_specific_power : numeric, optional
-        Minimum specific power allowed in kw/m2, by default 180.
-
-    max_hub_height : numeric, optional
-        Maximum allowed hub height, any higher optimal hub height will be reduced to this 
-        value, by default 200.
-
-
-    Returns
-    -------
-    dict or pandas DataFrame
-        Returns a the suggested values of hub height in m, specific power in W/m2, and capacity in kW as dictionary when numeric values are input or as a pandas DataFrame when array-like objects are input.
-
-    Notes
-    -------
-    The default baseline onshore turbine has 4200 kW capacity, 120m hub height, and 136m rotor diameter [1]
-
-    References
-    -------
-    [1] David S. Ryberg, Dilara C. Caglayan, Sabrina Schmitt, Jochen Linssen, Detlef Stolten, Martin Robinius - The Future of European Onshore Wind Energy Potential:
-    Detailed Distributionand Simulation of Advanced Turbine Designs, Energy, 2019, available at https://www.sciencedirect.com/science/article/abs/pii/S0360544219311818
-    """
-    # retrieve default values if base values are not given explicitly
-    if constant_rotor_diam is None:
-        constant_rotor_diam = OnshoreParameters.constant_rotor_diam
-    if base_capacity is None:
-        base_capacity = OnshoreParameters.base_capacity
-    if base_hub_height is None:
-        base_hub_height = OnshoreParameters.base_hub_height
-    if base_rotor_diam is None:
-        base_rotor_diam = OnshoreParameters.base_rotor_diam
-    if reference_wind_speed is None:
-        reference_wind_speed = OnshoreParameters.reference_wind_speed
-    if min_tip_height is None:
-        min_tip_height = OnshoreParameters.min_tip_height
-    if min_specific_power is None:
-        min_specific_power = OnshoreParameters.min_specific_power
-    if max_hub_height is None:
-        max_hub_height = OnshoreParameters.max_hub_height
-
-    wind_speed = np.array(wind_speed)
-    multi = wind_speed.size > 1
-
-    # Design Specific Power
-    scaling = compute_specific_power(base_capacity, base_rotor_diam) / (
-        np.exp(0.53769024 * np.log(reference_wind_speed) + 4.74917728)
-    )
-    specific_power = scaling * np.exp(0.53769024 * np.log(wind_speed) + 4.74917728)
-    if multi:
-        lt180 = specific_power < min_specific_power
-        if lt180.any():
-            specific_power[lt180] = min_specific_power
-    else:
-        if specific_power < min_specific_power:
-            specific_power = min_specific_power
-
-    if constant_rotor_diam:
-        rotor_diam = base_rotor_diam
-        capacity = specific_power * np.pi * np.power((rotor_diam / 2), 2) / 1000
-    else:
-        capacity = base_capacity
-        rotor_diam = 2 * np.sqrt(capacity * 1000 / specific_power / np.pi)
-
-    # Design Hub Height
-    scaling = base_hub_height / (
-        np.exp(-0.84976623 * np.log(reference_wind_speed) + 6.1879937)
-    )
-    hub_height = scaling * np.exp(-0.84976623 * np.log(wind_speed) + 6.1879937)
-    if multi:
-        lowerlt = hub_height < (rotor_diam / 2 + min_tip_height)
-        if lowerlt.any():
-            if constant_rotor_diam:
-                hub_height[lowerlt] = rotor_diam / 2 + min_tip_height
-            else:
-                hub_height[lowerlt] = rotor_diam[lowerlt] / 2 + min_tip_height
-
-        upperlt = hub_height > max_hub_height
-        if upperlt.any():
-            hub_height[upperlt] = max_hub_height
-
-    else:
-        if hub_height < (rotor_diam / 2 + min_tip_height):
-            hub_height = rotor_diam / 2 + min_tip_height
-        elif hub_height > max_hub_height:
-            hub_height = max_hub_height
-
-    output = dict(
-        capacity=capacity,
-        hub_height=hub_height,
-        rotor_diam=rotor_diam,
-        specific_power=specific_power,
-    )
-    if multi:
-        return pd.DataFrame(output)
-    else:
-        return output
+# from ._util import *
+# from ._costModel import *
+
+# from scipy.optimize import differential_evolution
+# from scipy.stats import exponweib
+import numpy as np
+import pandas as pd
+from .power_curve import compute_specific_power
+from reskit.parameters.parameters import OnshoreParameters
+
+
+def onshore_turbine_from_avg_wind_speed(
+        wind_speed,
+        constant_rotor_diam=None,
+        base_capacity=None,
+        base_hub_height=None,
+        base_rotor_diam=None,
+        reference_wind_speed=None,
+        min_tip_height=None,
+        min_specific_power=None,
+        max_hub_height=None,
+):
+    """ 
+    Suggest onshore turbine design characteristics (capacity, hub height, rotor diameter, specific power) for a 2050 European context based on an average wind speed value.
+    The default values and the function's normalization correspond to the baseline turbine design considered by Ryberg et al. [1] for a wind speed equal to 6.7 m/s. See notes.
+
+    Parameters
+    ----------
+    wind_speed : numeric or array_like
+        Local average wind speed close to or at the hub height.
+
+    constant_rotor_diam : bool, optional
+        Whether the rotor diameter is mantained constant or not, by default True
+
+    base_capacity : numeric or array_like, optional
+        Baseline turbine capacity in kW, by default 4200.
+
+    base_hub_height : numeric or array_like, optional
+        Baseline turbine hub height in m, by default 120.
+
+    base_rotor_diam : numeric or array_like, optional
+        Baseline turbine rotor diameter in m, by default 136.
+
+    reference_wind_speed : numeric, optional
+        Average wind speed corresponding to the baseline turbine design, by default 6.7.
+
+    min_tip_height : numeric, optional.
+        Minimum distance in m between the lower tip of the blades and the ground, by default 20.
+
+    min_specific_power : numeric, optional
+        Minimum specific power allowed in kw/m2, by default 180.
+
+    max_hub_height : numeric, optional
+        Maximum allowed hub height, any higher optimal hub height will be reduced to this 
+        value, by default 200.
+
+
+    Returns
+    -------
+    dict or pandas DataFrame
+        Returns a the suggested values of hub height in m, specific power in W/m2, and capacity in kW as dictionary when numeric values are input or as a pandas DataFrame when array-like objects are input.
+
+    Notes
+    -------
+    The default baseline onshore turbine has 4200 kW capacity, 120m hub height, and 136m rotor diameter [1]
+
+    References
+    -------
+    [1] David S. Ryberg, Dilara C. Caglayan, Sabrina Schmitt, Jochen Linssen, Detlef Stolten, Martin Robinius - The Future of European Onshore Wind Energy Potential:
+    Detailed Distributionand Simulation of Advanced Turbine Designs, Energy, 2019, available at https://www.sciencedirect.com/science/article/abs/pii/S0360544219311818
+    """
+    # retrieve default values if base values are not given explicitly
+    if constant_rotor_diam is None:
+        constant_rotor_diam = OnshoreParameters.constant_rotor_diam
+    if base_capacity is None:
+        base_capacity = OnshoreParameters.base_capacity
+    if base_hub_height is None:
+        base_hub_height = OnshoreParameters.base_hub_height
+    if base_rotor_diam is None:
+        base_rotor_diam = OnshoreParameters.base_rotor_diam
+    if reference_wind_speed is None:
+        reference_wind_speed = OnshoreParameters.reference_wind_speed
+    if min_tip_height is None:
+        min_tip_height = OnshoreParameters.min_tip_height
+    if min_specific_power is None:
+        min_specific_power = OnshoreParameters.min_specific_power
+    if max_hub_height is None:
+        max_hub_height = OnshoreParameters.max_hub_height
+
+    wind_speed = np.array(wind_speed)
+    multi = wind_speed.size > 1
+
+    # Design Specific Power
+    scaling = compute_specific_power(base_capacity, base_rotor_diam) / (
+        np.exp(0.53769024 * np.log(reference_wind_speed) + 4.74917728)
+    )
+    specific_power = scaling * np.exp(0.53769024 * np.log(wind_speed) + 4.74917728)
+    if multi:
+        lt180 = specific_power < min_specific_power
+        if lt180.any():
+            specific_power[lt180] = min_specific_power
+    else:
+        if specific_power < min_specific_power:
+            specific_power = min_specific_power
+
+    if constant_rotor_diam:
+        rotor_diam = base_rotor_diam
+        capacity = specific_power * np.pi * np.power((rotor_diam / 2), 2) / 1000
+    else:
+        capacity = base_capacity
+        rotor_diam = 2 * np.sqrt(capacity * 1000 / specific_power / np.pi)
+
+    # Design Hub Height
+    scaling = base_hub_height / (
+        np.exp(-0.84976623 * np.log(reference_wind_speed) + 6.1879937)
+    )
+    hub_height = scaling * np.exp(-0.84976623 * np.log(wind_speed) + 6.1879937)
+    if multi:
+        lowerlt = hub_height < (rotor_diam / 2 + min_tip_height)
+        if lowerlt.any():
+            if constant_rotor_diam:
+                hub_height[lowerlt] = rotor_diam / 2 + min_tip_height
+            else:
+                hub_height[lowerlt] = rotor_diam[lowerlt] / 2 + min_tip_height
+
+        upperlt = hub_height > max_hub_height
+        if upperlt.any():
+            hub_height[upperlt] = max_hub_height
+
+    else:
+        if hub_height < (rotor_diam / 2 + min_tip_height):
+            hub_height = rotor_diam / 2 + min_tip_height
+        elif hub_height > max_hub_height:
+            hub_height = max_hub_height
+
+    output = dict(
+        capacity=capacity,
+        hub_height=hub_height,
+        rotor_diam=rotor_diam,
+        specific_power=specific_power,
+    )
+    if multi:
+        return pd.DataFrame(output)
+    else:
+        return output