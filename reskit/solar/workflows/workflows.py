--- conflicted
+++ resolved
@@ -253,14 +253,8 @@
     if inverter is not None:
         wf.apply_inverter_losses(inverter=inverter, **inverter_kwargs)
 
-<<<<<<< HEAD
-    #loss factor from preliminary validation. david franzmann, 29.06.2021
-    #loss factor from validation. edgar?
-    wf.apply_loss_factor(0.215, variables=['capacity_factor', 'total_system_generation'])
-=======
     loss_factor = 0.115 #validation by d.franzmann, 2022/01/13
     wf.apply_loss_factor(loss_factor, variables=['capacity_factor', 'total_system_generation'])
->>>>>>> c1212f43
 
     return wf.to_xarray(output_netcdf_path=output_netcdf_path, output_variables=output_variables)
 
