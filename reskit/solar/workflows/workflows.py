--- conflicted
+++ resolved
@@ -60,6 +60,8 @@
     wf = SolarWorkflowManager(placements)
     wf.configure_cec_module(module)
     # ensure the tracking parameter is correct
+    assert tracking in [
+        'fixed', 'single_axis'], f"tracking must be either 'fixed' or 'single_axis'"
     assert tracking in [
         'fixed', 'single_axis'], f"tracking must be either 'fixed' or 'single_axis'"
 
@@ -117,15 +119,6 @@
 
     return wf.to_xarray(output_netcdf_path=output_netcdf_path, output_variables=output_variables)
 
-<<<<<<< HEAD
-=======
-
-def openfield_pv_era5(placements, era5_path, global_solar_atlas_ghi_path, global_solar_atlas_dni_path, module="WINAICO WSx-240P6", elev=300, tracking="fixed", inverter=None, inverter_kwargs={}, tracking_args={}, gsa_nodata_fallback='source', output_netcdf_path=None, output_variables=None):
-    """
-
-    openfield_pv_era5_unvalidated(placements, era5_path, global_solar_atlas_ghi_path, global_solar_atlas_dni_path, module="WINAICO WSx-240P6", elev=300, tracking="fixed", inverter=None, inverter_kwargs={}, tracking_args={}, output_netcdf_path=None, output_variables=None)
-
->>>>>>> 045951d0
 
 def openfield_pv_era5(
         placements,
@@ -176,7 +169,6 @@
             Option 2 is 'single_axis' meaning that the module has single_axis tracking capabilities.
 
     inverter: str
-<<<<<<< HEAD
             Determines wether you want to model your PV system with an inverter or not.
             Default is None.
             See reskit.solar.SolarWorkflowManager.apply_inverter_losses for more usage information.
@@ -202,19 +194,6 @@
                 (the locations as gk.geom.point objects and original value from source data). The output values will be considered as 
                 the new real_long_run_average for missing locations only. 
             NOTE: np.nan will also be returned in case that the nodata fallback does not yield values either
-=======
-                Determines wether you want to model your PV system with an inverter or not.
-                Default is None.
-                See reskit.solar.SolarWorkflowManager.apply_inverter_losses for more usage information.
-
-    nodata_fallback: str, optional
-        When real_long_run_average has no data, it can be decided between fallback options:
-        -'source': use source data (ERA5 raw simulation)
-        -'nan': return np.nan for missing values
-        get flags for missing values:
-        - f'missing_values_{os.path.basename(path_to_LRA_source)}
-
->>>>>>> 045951d0
 
     output_netcdf_path: str
             Path to a file that you want to save your output NETCDF file at.
@@ -304,25 +283,20 @@
         source_long_run_average=rk_weather.Era5Source.LONG_RUN_AVERAGE_GHI,
         real_long_run_average=global_solar_atlas_ghi_path,
         real_lra_scaling=1000 / 24,  # cast to hourly average kWh
-<<<<<<< HEAD
         nodata_fallback=GHI_nodata_fallback,
-=======
-        nodata_fallback=gsa_nodata_fallback,
->>>>>>> 045951d0
-    )
+    )
+
 
     wf.adjust_variable_to_long_run_average(
         variable='direct_normal_irradiance',
         source_long_run_average=rk_weather.Era5Source.LONG_RUN_AVERAGE_DNI,
         real_long_run_average=global_solar_atlas_dni_path,
         real_lra_scaling=1000 / 24,  # cast to hourly average kWh
-<<<<<<< HEAD
         nodata_fallback=DNI_nodata_fallback,
-=======
-        nodata_fallback=gsa_nodata_fallback,
->>>>>>> 045951d0
-    )
-
+    )
+
+    wf.determine_extra_terrestrial_irradiance(
+        model="spencer", solar_constant=1370)
     wf.determine_extra_terrestrial_irradiance(
         model="spencer", solar_constant=1370)
     wf.determine_air_mass(model='kastenyoung1989')
