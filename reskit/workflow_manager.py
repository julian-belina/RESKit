--- conflicted
+++ resolved
@@ -386,13 +386,9 @@
                 DeprecationWarning,
             )
             nodata_fallback = np.nan
-<<<<<<< HEAD
-        if any(np.isnan(real_lra)): #TODO currently all real_lra are replaced by fallback, is this intentional?
-=======
         if any(
             np.isnan(real_lra)
         ):  # TODO currently all real_lra are replaced by fallback, is this intentional?
->>>>>>> c765311b
             # we are lacking long-run average values
             if nodata_fallback is None or (
                 isinstance(nodata_fallback, float) and np.isnan(nodata_fallback)
@@ -431,13 +427,9 @@
                     f"NaN values remaining in real lra after application of nodata_fallback."
                 )
             else:
-<<<<<<< HEAD
-                raise ValueError(f"Missing values for variable '{variable}' and NaNs not allowed.")
-=======
                 raise ValueError(
                     f"Missing values for variable '{variable}' and NaNs not allowed."
                 )
->>>>>>> c765311b
 
         # write info with missing values to sim_data:
         self.placements[
