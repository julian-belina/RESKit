__version__ = "0.2.0"

from . import util
from . import weather
<<<<<<< HEAD
from .workflow_manager import WorkflowManager, WorkflowQueue, distribute_workflow, load_workflow_result, execute_workflow_iteratively
=======
from .workflow_manager import (
    WorkflowManager,
    WorkflowQueue,
    distribute_workflow,
    load_workflow_result,
)
>>>>>>> 7e31aef7
from . import wind
from . import solar
from . import csp

from ._test import TEST_DATA
from .parameters.parameters import OnshoreParameters, OffshoreParameters<|MERGE_RESOLUTION|>--- conflicted
+++ resolved
@@ -2,16 +2,13 @@
 
 from . import util
 from . import weather
-<<<<<<< HEAD
-from .workflow_manager import WorkflowManager, WorkflowQueue, distribute_workflow, load_workflow_result, execute_workflow_iteratively
-=======
 from .workflow_manager import (
     WorkflowManager,
     WorkflowQueue,
     distribute_workflow,
     load_workflow_result,
+    execute_workflow_iteratively,
 )
->>>>>>> 7e31aef7
 from . import wind
 from . import solar
 from . import csp
